#!/bin/bash
# -*-shell-mode-*-

### expected to be run as root

COMMAND=$0

#################### global vars
RUN_DIR=/var/run/openvswitch
DB_CONF_FILE=/etc/openvswitch/conf.db
DB_SCHEMA=/usr/share/openvswitch/vswitch.ovsschema
DB_PID_FILE=/var/run/openvswitch/db.pid
DB_LOG=/var/log/ovs-db.log
<<<<<<< HEAD
DB_CTRL_SOCKET=/var/run/openvswitch/db-ctrl.sock
=======
DB_CTL_PATTERN='ovsdb-server.*.ctl'
>>>>>>> 4a40a064
##
DB_SOCKET=/var/run/openvswitch/db.sock
##
SWITCH_PID_FILE=/var/run/openvswitch/switch.pid
SWITCH_LOG=/var/log/ovs-switch.log
SWITCH_SOCKET=/var/run/openvswitch/switch.sock

#################### helper functions

function kill_pltap_ovs () {
    killall pltap-ovs 2>/dev/null || :
}

function error {
    echo "$@" >&2
    exit 1
}

function get_params {
    params=$1; shift
    err_msg="$COMMAND $SUBCOMMAND $(echo $params | perl -pe 's/\S+/<$&>/g')"
    for p in $(echo $params); do
        [[ -z "$@" ]] && error "$err_msg"
        pname=$(echo -n $p|perl -pe 's/\W/_/g')
        eval $pname="$1"; shift
    done
    [[ -n "$@" ]] && error "$err_msg"
}

function is_switch_running {
    ovs-appctl --target=$SWITCH_SOCKET version >& /dev/null
}

function is_db_running {
    ovs-appctl --target=$DB_CTRL_SOCKET version >& /dev/null
}

function tapname () {
    IP=$1; shift
    echo $(ip addr show to "$IP/32" | perl -ne '/^\s*\d+:\s*([\w-]+):/ && print $1')
}
    
function wait_server () {
    pid_file=$1; shift
    server_name=$1; shift
    timeout=$1; shift

    expire=$(($(date +%s) + $timeout))

    ## wait for it to be up - xxx todo - could use a timeout of some kind
    while [ ! -f "$pid_file" ]; do
	echo "Waiting for $server_name to start... $(($expire - $(date +%s)))s left" >&2
	sleep 1;
	[ $(date +%s) -ge $expire ] && return 1
    done
    cat "$pid_file"
}

function wait_device () {
    tapname=$1; shift
    timeout=$1; shift

    expire=$(($(date +%s) + $timeout))

    while ! ip link show up | egrep -q "^[0-9]+: +$tapname:"; do
	echo "Waiting for $tapname to come UP...$(($expire - $(date +%s)))s left" >&2
	sleep 1
	[ $(date +%s) -ge $expire ] && return 1
    done
    return 0
}

######################################## startup
function start_db () {
    get_params "" "$@"

    ## init conf
    conf_dir=$(dirname $DB_CONF_FILE)
    [ -d $conf_dir ] || mkdir -p $conf_dir
    [ -f $DB_CONF_FILE ] || ovsdb-tool create $DB_CONF_FILE $DB_SCHEMA

    ## init run
    [ -d $RUN_DIR ] || mkdir -p $RUN_DIR

    ## check 
    [ -f $DB_CONF_FILE ] || { echo "Could not initialize $DB_CONF_FILE - exiting" ; exit 1 ; }
    [ -d $RUN_DIR ] || { echo "Could not initialize $RUN_DIR - exiting" ; exit 1 ; }

    ## run the stuff
    if [ ! -f "$DB_PID_FILE" ]; then
	ovsdb-server --remote=punix:$DB_SOCKET \
	    --remote=db:Open_vSwitch,manager_options \
	    --private-key=db:SSL,private_key \
	    --certificate=db:SSL,certificate \
	    --bootstrap-ca-cert=db:SSL,ca_cert \
	    --pidfile=$DB_PID_FILE \
	    --log-file=$DB_LOG \
	    --unixctl=$DB_CTRL_SOCKET \
	    --detach >& /dev/null
    else
	echo 'ovsdb-server appears to be running already, *not* starting'
    fi
    wait_server $DB_PID_FILE ovsdb-server 30
    echo $DB_PID_FILE
}

<<<<<<< HEAD
function stop_db () { 
    get_params "" "$@"

    pkill ovsdb-server
}
 


=======
>>>>>>> 4a40a064
function start_switch () {
    get_params "" "$@"

    # ensure ovsdb-server is running
    is_db_running || { echo "ovsdb-server not running" >&2 ; exit 1 ; }

    if [ ! -f "$SWITCH_PID_FILE" ] ; then
	ovs-vswitchd \
	    --pidfile=$SWITCH_PID_FILE \
	    --log-file=$SWITCH_LOG \
	    --unixctl=$SWITCH_SOCKET \
	    --detach \
	    unix:$DB_SOCKET >& /dev/null
    else
	echo 'ovs-vswitchd appears to be running already, *not* starting'
    fi
    wait_server $SWITCH_PID_FILE ovs-vswitchd 30
}

<<<<<<< HEAD
function stop_switch () {
    get_params "" "$@"

    pkill ovs-vswitchd ; }
=======
# first dumb stab just read "pkill ovsdb-server" and "pkill ovs-vswitchd"
# quick and dirty : we locate the control file through a search in /var/run
# caller should be requested to remember and provide this pid instead
function stop_db () { 
    controlfile=$(ls $RUN_DIR/$DB_CTL_PATTERN)
    [ -f $controlfile ] && ovs-appctl --target=$controlfile exit 
}

function stop_switch () { 
    ovs-appctl --target=$SWITCH_SOCKET exit || :
}
>>>>>>> 4a40a064

function status () {
    pids=$(pgrep '^ovs')
    [ -n "$pids" ] && ps $pids
}

function start () {
    start_db
    start_switch
}

function stop () {
    stop_switch
    stop_db
}

#################### create functions
function create_bridge () {
    
    get_params "IP/PREFIX" "$@"

    IP=${IP_PREFIX%/*}
    PREFIX=${IP_PREFIX#*/}

    set -e
    # ensure ovs-vswitchd is running
    is_switch_running || { echo "ovs-vswitchd not running" >&2 ; exit 1 ; }

    # check whether the address is already assigned
    TAPNAME=$(tapname $IP)
    if [ ! -z "$TAPNAME" ]; then
	if ovs-vsctl --db=unix:$DB_SOCKET br-exists "$TAPNAME"; then
	    echo $TAPNAME
	    exit 0
	fi
	kill_pltap_ovs
	error "$IP already assigned to $TAPNAME"
    fi

    # we're clear
    TAPNAME=$(pltap-ovs)
    trap kill_pltap_ovs EXIT
    # xxx wouldn't that be safer if left-aligned ?
    vsysc vif_up << EOF
	$TAPNAME
	$IP
	$PREFIX
EOF
    wait_device $TAPNAME 60 && \
	ovs-vsctl --db=unix:$DB_SOCKET add-br $TAPNAME -- set bridge $TAPNAME datapath_type=planetlab
    echo $TAPNAME
    return 0
}

function create_port () {

<<<<<<< HEAD
    get_params "bridge port" "$@"

    # ensure ovs-vswitchd is running
    is_switch_running || { echo "ovs-vswitchd not running" >&2 ; exit 1 ; }
=======
    [[ -z "$@" ]] && error "$COMMAND create-port <bridge> <port>"
    bridge=$1; shift
    [[ -z "$@" ]] && error "$COMMAND create-port <bridge> <port>"
    port=$1; shift
    [[ -n "$@" ]] && error "$COMMAND create-port <bridge> <port>"
>>>>>>> 4a40a064

    set -e
    if ! ovs-vsctl --db=unix:$DB_SOCKET list-ports "$bridge" | grep -q "^$port\$"; then
	ovs-vsctl --db=unix:$DB_SOCKET add-port "$bridge" "$port" -- set interface "$port" type=tunnel
    fi
    ovs-appctl --target=$SWITCH_SOCKET netdev-tunnel/get-port "$port"
    return 0
}

function set_remote_endpoint () {

    get_params "local_port remote_ip remote_UDP_port" "$@"

    # ensure ovs-vswitchd is running
    is_switch_running || { echo "ovs-vswitchd not running" >&2 ; exit 1 ; }

    set -e
    ovs-vsctl --db=unix:$DB_SOCKET set interface $local_port \
        options:remote_ip=$remote_ip \
	options:remote_port=$remote_UDP_port
    return 0
}

#################### del functions
function del_bridge () {
    
    get_params "bridge_name" "$@"

    W=
    if ! is_switch_running; then
    	# we can delete the bridge even if ovs-vswitchd is not running,
	# but we need a running ovsdb-server
    	is_db_running || { echo "ovsdb-server not running" >&2; exit 1; }
    	W="--no-wait"
    fi

    if ovs-vsctl --db=unix:$DB_SOCKET br-exists "$bridge_name"; then
	ovs-vsctl --db=unix:$DB_SOCKET $W del-br $bridge_name
    fi
    return 0
}

function del_port () {
    
    get_params "port" "$@"

    W=
    if ! is_switch_running; then
    	# we can delete the port even if ovs-vswitchd is not running,
	# but we need a running ovsdb-server
    	is_db_running || { echo "ovsdb-server not running" >&2; exit 1; }
    	W="--no-wait"
    fi

    set -e
    if ovs-vsctl --db=unix:$DB_SOCKET port-to-br "$port" >/dev/null 2>&1; then
	ovs-vsctl --db=unix:$DB_SOCKET $W del-port "$port"
    fi
    return 0
}

function show () {

    get_params "" "$@"

    is_db_running || { echo "ovsdb-server not running" >&2; exit 1; }

    ovs-vsctl --db=unix:$DB_SOCKET show
}

####################
SUPPORTED_SUBCOMMANDS="start stop status 
start_db stop_db start_switch stop_switch
create_bridge create_port del_bridge del_port
show set_remote_endpoint"

function main () {
	message="Usage: $COMMAND <subcommand> ...
Supported subcommands are (dash or underscore is the same):
$SUPPORTED_SUBCOMMANDS"
	[[ -z "$@" ]] && error "$message"

	SUBCOMMAND=$1; shift
	# support dashes instead of underscores
	SUBCOMMAND=$(echo $SUBCOMMAND | sed -e s,-,_,g)
        found=""
        for supported in $SUPPORTED_SUBCOMMANDS; do [ "$SUBCOMMAND" = "$supported" ] && found=yes; done

	[ -z "$found" ] && error $message

	$SUBCOMMAND "$@"
}

main "$@"<|MERGE_RESOLUTION|>--- conflicted
+++ resolved
@@ -11,11 +11,7 @@
 DB_SCHEMA=/usr/share/openvswitch/vswitch.ovsschema
 DB_PID_FILE=/var/run/openvswitch/db.pid
 DB_LOG=/var/log/ovs-db.log
-<<<<<<< HEAD
-DB_CTRL_SOCKET=/var/run/openvswitch/db-ctrl.sock
-=======
 DB_CTL_PATTERN='ovsdb-server.*.ctl'
->>>>>>> 4a40a064
 ##
 DB_SOCKET=/var/run/openvswitch/db.sock
 ##
@@ -122,17 +118,6 @@
     echo $DB_PID_FILE
 }
 
-<<<<<<< HEAD
-function stop_db () { 
-    get_params "" "$@"
-
-    pkill ovsdb-server
-}
- 
-
-
-=======
->>>>>>> 4a40a064
 function start_switch () {
     get_params "" "$@"
 
@@ -152,12 +137,6 @@
     wait_server $SWITCH_PID_FILE ovs-vswitchd 30
 }
 
-<<<<<<< HEAD
-function stop_switch () {
-    get_params "" "$@"
-
-    pkill ovs-vswitchd ; }
-=======
 # first dumb stab just read "pkill ovsdb-server" and "pkill ovs-vswitchd"
 # quick and dirty : we locate the control file through a search in /var/run
 # caller should be requested to remember and provide this pid instead
@@ -169,7 +148,6 @@
 function stop_switch () { 
     ovs-appctl --target=$SWITCH_SOCKET exit || :
 }
->>>>>>> 4a40a064
 
 function status () {
     pids=$(pgrep '^ovs')
@@ -226,18 +204,10 @@
 
 function create_port () {
 
-<<<<<<< HEAD
     get_params "bridge port" "$@"
 
     # ensure ovs-vswitchd is running
     is_switch_running || { echo "ovs-vswitchd not running" >&2 ; exit 1 ; }
-=======
-    [[ -z "$@" ]] && error "$COMMAND create-port <bridge> <port>"
-    bridge=$1; shift
-    [[ -z "$@" ]] && error "$COMMAND create-port <bridge> <port>"
-    port=$1; shift
-    [[ -n "$@" ]] && error "$COMMAND create-port <bridge> <port>"
->>>>>>> 4a40a064
 
     set -e
     if ! ovs-vsctl --db=unix:$DB_SOCKET list-ports "$bridge" | grep -q "^$port\$"; then
