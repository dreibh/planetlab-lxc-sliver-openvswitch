--- conflicted
+++ resolved
@@ -219,14 +219,8 @@
     	W="--no-wait"
     fi
 
-<<<<<<< HEAD
-    set -e
-    if ovs-vsctl --db=$DB_SOCKET $W br-exists "$bridge_name"; then
-	ovs-vsctl --db=$DB_SOCKET $W del-br $bridge_name
-=======
     if ovs-vsctl --db=unix:$DB_SOCKET br-exists "$bridge_name"; then
 	ovs-vsctl --db=unix:$DB_SOCKET $W del-br $bridge_name
->>>>>>> f4eceb7d
     fi
     return 0
 }
@@ -245,13 +239,8 @@
     fi
 
     set -e
-<<<<<<< HEAD
-    if ovs-vsctl --db=$DB_SOCKET $W port-to-br "$1" >/dev/null 2>&1; then
-	ovs-vsctl --db=$DB_SOCKET $W del-port "$1"
-=======
     if ovs-vsctl --db=unix:$DB_SOCKET port-to-br "$1" >/dev/null 2>&1; then
-	ovs-vsctl --db=unix:$DB_SOCKET del-port "$1"
->>>>>>> f4eceb7d
+	ovs-vsctl --db=unix:$DB_SOCKET $W del-port "$1"
     fi
     return 0
 }
