--- conflicted
+++ resolved
@@ -161,24 +161,12 @@
 
 del-switch.%: del-bridge.%
 	@echo "Shutting down switch on $(call display,$*)"
-<<<<<<< HEAD
-	@if [ -f cache/switch.$* ]; then \
-		$(SSH) $(HOST_$*) $(SUDO) sliver-ovs stop-switch
-	 fi
-=======
 	@[ -f cache/switch.$* ] && $(SSH) $(HOST_$*) $(SUDO) sliver-ovs stop-switch
->>>>>>> 4a40a064
 	@rm -f cache/switch.$*
 
 del-db.%:
 	@echo "Shutting down db on $(call display,$*)"
-<<<<<<< HEAD
-	@if [ -f cache/db.$* ]; then \
-		$(SSH) $(HOST_$*) $(SUDO) sliver-ovs stop-db
-	 fi
-=======
 	@[ -f cache/db.$* ] && $(SSH) $(HOST_$*) $(SUDO) sliver-ovs stop-db
->>>>>>> 4a40a064
 	@rm -f cache/db.$*
 
 del-links: $(addprefix U/,$(notdir $(filter-out %.log,$(wildcard L/*))))
@@ -206,19 +194,6 @@
 #nodeid=$(call get,%)
 #bridgefile=cache/bridge.$(nodeid)
 cache/iface.%: cache/bridge.$$(call get,%)
-<<<<<<< HEAD
-	@echo "Creating interface for link $(call proj1,$*) on $(call get,$*)"
-	@$(SSH) $(HOST_$(call get,$*)) \
-		$(SUDO) sliver-ovs create-port $$(cat $^) L$(call proj1,$*) > $@ \
-	 || { rm $@; exit 1; }
-
-cache/link.%: cache/host.$$(call rget,$$*) cache/iface.% cache/iface.$$(call opp,$$*)
-	@echo "Setting port number of link $(call proj1,$*) on $(call get,$*)"
-	@$(SSH) $(HOST_$(call get,$*)) \
-		$(SUDO) sliver-ovs set-remote-endpoint L$(call proj1,$*) \
-			$$(cat cache/host.$(call rget,$*)) \
-			$$(cat cache/iface.$(call opp,$*)) \
-=======
 	@echo "Creating interface for link $(call linkpart,$(*F)) on $(call display,$(call get,$(*F))) - logs in $@.log"
 	@$(SSH) $(call solve,$(call get,$(*F))) $(SUDO) sliver-ovs create-port $$(cat cache/bridge.$(call get,$(*F))) L$(call linkpart,$(*F)) > $@ 2> $@.log || { rm $@; exit 1; }
 	echo cache/bridge.$(call get,$(*F))
@@ -231,10 +206,9 @@
 # iface2=cache/iface.$(call opp,%)
 cache/link.%: cache/host.$$(call get,%) cache/iface.% cache/iface.$$(call opp,%)
 	@echo "Setting port number of link $(call linkpart,$(*F)) on $(call display,$(call get,$(*F))) - logs in $@.log"
-	@$(SSH) $(call solve,$(call get,$(*F))) $(SUDO) ovs-vsctl set interface L$(call linkpart,$(*F)) \
-			options:remote_ip=$$(cat cache/host.$(call get,$(*F))) \
-			options:remote_port=$$(cat cache/iface.$(call opp,$(*F))) 2> $@.log \
->>>>>>> 4a40a064
+	@$(SSH) $(call solve,$(call get,$(*F))) $(SUDO) sliver-ovs set-remote-endpoint L$(call linkpart,$(*F)) \
+			$$(cat cache/host.$(call rget,$(*F))) \
+			$$(cat cache/iface.$(call opp,$(*F))) 2> $@.log \
 	 && touch $@
 
 ####################
