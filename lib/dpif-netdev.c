--- conflicted
+++ resolved
@@ -189,6 +189,14 @@
                   : "tap";
 }
 
+static const char *
+dpif_planetlab_port_open_type(const struct dpif_class *class, const char *type)
+{
+    return strcmp(type, "internal") ? type
+                  : class != &dpif_planetlab_class ? "dummy"
+                  : "pltap";
+}
+
 static struct dpif *
 create_dpif_netdev(struct dp_netdev *dp)
 {
@@ -210,7 +218,8 @@
 {
     int port_no;
 
-    if (dp->class != &dpif_netdev_class) {
+    if (dp->class != &dpif_netdev_class && 
+        dp->class != &dpif_planetlab_class) {
         const char *p;
         int start_no = 0;
 
@@ -364,15 +373,6 @@
     return 0;
 }
 
-static const char* internal_port_type(const struct dp_netdev* dp)
-{
-	if (dp->class == &dpif_netdev_class)
-		return "tap";
-	if (dp->class == &dpif_planetlab_class)
-		return "pltap";
-	return "dummy";
-}
-
 static int
 do_add_port(struct dp_netdev *dp, const char *devname, const char *type,
             uint32_t port_no)
@@ -386,11 +386,7 @@
     /* XXX reject devices already in some dp_netdev. */
 
     /* Open and validate network device. */
-<<<<<<< HEAD
-    open_type = (strcmp(type, "internal") ? type : internal_port_type(dp));
-=======
     open_type = dpif_netdev_port_open_type(dp->class, type);
->>>>>>> f431bf7d
     error = netdev_open(devname, open_type, &netdev);
     if (error) {
         return error;
@@ -430,44 +426,6 @@
 }
 
 static int
-<<<<<<< HEAD
-choose_port(struct dpif *dpif, struct netdev *netdev)
-{
-    struct dp_netdev *dp = get_dp_netdev(dpif);
-    int port_no;
-
-    if (dpif->dpif_class != &dpif_netdev_class &&
-        dpif->dpif_class != &dpif_planetlab_class)
-    {
-        /* If the port name contains a number, try to assign that port number.
-         * This can make writing unit tests easier because port numbers are
-         * predictable. */
-        const char *p;
-
-        for (p = netdev_get_name(netdev); *p != '\0'; p++) {
-            if (isdigit((unsigned char) *p)) {
-                port_no = strtol(p, NULL, 10);
-                if (port_no > 0 && port_no < MAX_PORTS
-                    && !dp->ports[port_no]) {
-                    return port_no;
-                }
-                break;
-            }
-        }
-    }
-
-    for (port_no = 0; port_no < MAX_PORTS; port_no++) {
-        if (!dp->ports[port_no]) {
-            return port_no;
-        }
-    }
-
-    return -1;
-}
-
-static int
-=======
->>>>>>> f431bf7d
 dpif_netdev_port_add(struct dpif *dpif, struct netdev *netdev,
                      uint32_t *port_nop)
 {
@@ -1338,8 +1296,9 @@
     }
 }
 
-#define DPIF_NETDEV_CLASS_FUNCTIONS 			\
+#define DPIF_NETDEV_CLASS_FUNCTIONS(PORT_OPEN_TYPE)	\
     dpif_netdev_enumerate,				\
+    PORT_OPEN_TYPE,					\
     dpif_netdev_open,					\
     dpif_netdev_close,					\
     dpif_netdev_destroy,				\
@@ -1374,48 +1333,12 @@
 
 const struct dpif_class dpif_netdev_class = {
     "netdev",
-<<<<<<< HEAD
-    DPIF_NETDEV_CLASS_FUNCTIONS
+    DPIF_NETDEV_CLASS_FUNCTIONS(dpif_netdev_port_open_type)
 };
 
 const struct dpif_class dpif_planetlab_class = {
     "planetlab",
-    DPIF_NETDEV_CLASS_FUNCTIONS
-=======
-    dpif_netdev_enumerate,
-    dpif_netdev_port_open_type,
-    dpif_netdev_open,
-    dpif_netdev_close,
-    dpif_netdev_destroy,
-    dpif_netdev_run,
-    dpif_netdev_wait,
-    dpif_netdev_get_stats,
-    dpif_netdev_port_add,
-    dpif_netdev_port_del,
-    dpif_netdev_port_query_by_number,
-    dpif_netdev_port_query_by_name,
-    dpif_netdev_get_max_ports,
-    NULL,                       /* port_get_pid */
-    dpif_netdev_port_dump_start,
-    dpif_netdev_port_dump_next,
-    dpif_netdev_port_dump_done,
-    dpif_netdev_port_poll,
-    dpif_netdev_port_poll_wait,
-    dpif_netdev_flow_get,
-    dpif_netdev_flow_put,
-    dpif_netdev_flow_del,
-    dpif_netdev_flow_flush,
-    dpif_netdev_flow_dump_start,
-    dpif_netdev_flow_dump_next,
-    dpif_netdev_flow_dump_done,
-    dpif_netdev_execute,
-    NULL,                       /* operate */
-    dpif_netdev_recv_set,
-    dpif_netdev_queue_to_priority,
-    dpif_netdev_recv,
-    dpif_netdev_recv_wait,
-    dpif_netdev_recv_purge,
->>>>>>> f431bf7d
+    DPIF_NETDEV_CLASS_FUNCTIONS(dpif_planetlab_port_open_type)
 };
 
 static void
