/*
 * Copyright (c) 2009, 2010, 2011, 2012 Nicira, Inc.
 *
 * Licensed under the Apache License, Version 2.0 (the "License");
 * you may not use this file except in compliance with the License.
 * You may obtain a copy of the License at:
 *
 *     http://www.apache.org/licenses/LICENSE-2.0
 *
 * Unless required by applicable law or agreed to in writing, software
 * distributed under the License is distributed on an "AS IS" BASIS,
 * WITHOUT WARRANTIES OR CONDITIONS OF ANY KIND, either express or implied.
 * See the License for the specific language governing permissions and
 * limitations under the License.
 */

#include <config.h>
#include "dpif.h"

#include <assert.h>
#include <ctype.h>
#include <errno.h>
#include <fcntl.h>
#include <inttypes.h>
#include <netinet/in.h>
#include <sys/socket.h>
#include <net/if.h>
#include <stdint.h>
#include <stdlib.h>
#include <string.h>
#include <sys/ioctl.h>
#include <sys/stat.h>
#include <unistd.h>

#include "csum.h"
#include "dpif.h"
#include "dpif-provider.h"
#include "dummy.h"
#include "dynamic-string.h"
#include "flow.h"
#include "hmap.h"
#include "list.h"
#include "netdev.h"
#include "netlink.h"
#include "odp-util.h"
#include "ofp-print.h"
#include "ofpbuf.h"
#include "packets.h"
#include "poll-loop.h"
#include "random.h"
#include "shash.h"
#include "sset.h"
#include "timeval.h"
#include "util.h"
#include "vlog.h"

VLOG_DEFINE_THIS_MODULE(dpif_netdev);

/* Configuration parameters. */
enum { MAX_PORTS = 256 };       /* Maximum number of ports. */
enum { MAX_FLOWS = 65536 };     /* Maximum number of flows in flow table. */

/* Enough headroom to add a vlan tag, plus an extra 2 bytes to allow IP
 * headers to be aligned on a 4-byte boundary.  */
enum { DP_NETDEV_HEADROOM = 2 + VLAN_HEADER_LEN };

/* Queues. */
enum { N_QUEUES = 2 };          /* Number of queues for dpif_recv(). */
enum { MAX_QUEUE_LEN = 128 };   /* Maximum number of packets per queue. */
enum { QUEUE_MASK = MAX_QUEUE_LEN - 1 };
BUILD_ASSERT_DECL(IS_POW2(MAX_QUEUE_LEN));

struct dp_netdev_upcall {
    struct dpif_upcall upcall;  /* Queued upcall information. */
    struct ofpbuf buf;          /* ofpbuf instance for upcall.packet. */
};

struct dp_netdev_queue {
    struct dp_netdev_upcall upcalls[MAX_QUEUE_LEN];
    unsigned int head, tail;
};

/* Datapath based on the network device interface from netdev.h. */
struct dp_netdev {
    const struct dpif_class *class;
    char *name;
    int open_cnt;
    bool destroyed;

    struct dp_netdev_queue queues[N_QUEUES];
    struct hmap flow_table;     /* Flow table. */

    /* Statistics. */
    long long int n_hit;        /* Number of flow table matches. */
    long long int n_missed;     /* Number of flow table misses. */
    long long int n_lost;       /* Number of misses not passed to client. */

    /* Ports. */
    struct dp_netdev_port *ports[MAX_PORTS];
    struct list port_list;
    unsigned int serial;
};

/* A port in a netdev-based datapath. */
struct dp_netdev_port {
    int port_no;                /* Index into dp_netdev's 'ports'. */
    struct list node;           /* Element in dp_netdev's 'port_list'. */
    struct netdev *netdev;
    char *type;                 /* Port type as requested by user. */
};

/* A flow in dp_netdev's 'flow_table'. */
struct dp_netdev_flow {
    struct hmap_node node;      /* Element in dp_netdev's 'flow_table'. */
    struct flow key;

    /* Statistics. */
    long long int used;         /* Last used time, in monotonic msecs. */
    long long int packet_count; /* Number of packets matched. */
    long long int byte_count;   /* Number of bytes matched. */
    uint8_t tcp_flags;          /* Bitwise-OR of seen tcp_flags values. */

    /* Actions. */
    struct nlattr *actions;
    size_t actions_len;
};

/* Interface to netdev-based datapath. */
struct dpif_netdev {
    struct dpif dpif;
    struct dp_netdev *dp;
    unsigned int dp_serial;
};

/* All netdev-based datapaths. */
static struct shash dp_netdevs = SHASH_INITIALIZER(&dp_netdevs);

/* Maximum port MTU seen so far. */
static int max_mtu = ETH_PAYLOAD_MAX;

static int get_port_by_number(struct dp_netdev *, uint16_t port_no,
                              struct dp_netdev_port **portp);
static int get_port_by_name(struct dp_netdev *, const char *devname,
                            struct dp_netdev_port **portp);
static void dp_netdev_free(struct dp_netdev *);
static void dp_netdev_flow_flush(struct dp_netdev *);
static int do_add_port(struct dp_netdev *, const char *devname,
                       const char *type, uint16_t port_no);
static int do_del_port(struct dp_netdev *, uint16_t port_no);
static int dpif_netdev_open(const struct dpif_class *, const char *name,
                            bool create, struct dpif **);
static int dp_netdev_output_userspace(struct dp_netdev *, const struct ofpbuf *,
                                    int queue_no, const struct flow *,
                                    uint64_t arg);
static void dp_netdev_execute_actions(struct dp_netdev *,
                                      struct ofpbuf *, struct flow *,
                                      const struct nlattr *actions,
                                      size_t actions_len);

static struct dpif_netdev *
dpif_netdev_cast(const struct dpif *dpif)
{
    assert(dpif->dpif_class->open == dpif_netdev_open);
    return CONTAINER_OF(dpif, struct dpif_netdev, dpif);
}

static struct dp_netdev *
get_dp_netdev(const struct dpif *dpif)
{
    return dpif_netdev_cast(dpif)->dp;
}

static int
dpif_netdev_enumerate(struct sset *all_dps)
{
    struct shash_node *node;

    SHASH_FOR_EACH(node, &dp_netdevs) {
<<<<<<< HEAD
        sset_add(all_dps, node->name);
    }
    return 0;
=======
        sset_add(all_dps, node->name);        
    }
    return 0;    
>>>>>>> ffa2665d
}

static struct dpif *
create_dpif_netdev(struct dp_netdev *dp)
{
    uint16_t netflow_id = hash_string(dp->name, 0);
    struct dpif_netdev *dpif;

    dp->open_cnt++;

    dpif = xmalloc(sizeof *dpif);
    dpif_init(&dpif->dpif, dp->class, dp->name, netflow_id >> 8, netflow_id);
    dpif->dp = dp;
    dpif->dp_serial = dp->serial;

    return &dpif->dpif;
}

static int
create_dp_netdev(const char *name, const struct dpif_class *class,
                 struct dp_netdev **dpp)
{
    struct dp_netdev *dp;
    int error;
    int i;

    dp = xzalloc(sizeof *dp);
    dp->class = class;
    dp->name = xstrdup(name);
    dp->open_cnt = 0;
    for (i = 0; i < N_QUEUES; i++) {
        dp->queues[i].head = dp->queues[i].tail = 0;
    }
    hmap_init(&dp->flow_table);
    list_init(&dp->port_list);
    error = do_add_port(dp, name, "internal", OVSP_LOCAL);
    if (error) {
        dp_netdev_free(dp);
        return error;
    }

    shash_add(&dp_netdevs, name, dp);

    *dpp = dp;
    return 0;
}

static int
dpif_netdev_open(const struct dpif_class *class, const char *name,
                 bool create, struct dpif **dpifp)
{
    struct dp_netdev *dp;

    dp = shash_find_data(&dp_netdevs, name);
    if (!dp) {
        if (!create) {
            return ENODEV;
        } else {
            int error = create_dp_netdev(name, class, &dp);
            if (error) {
                return error;
            }
            assert(dp != NULL);
        }
    } else {
        if (dp->class != class) {
            return EINVAL;
        } else if (create) {
            return EEXIST;
        }
    }

    *dpifp = create_dpif_netdev(dp);
    return 0;
}

static void
dp_netdev_purge_queues(struct dp_netdev *dp)
{
    int i;

    for (i = 0; i < N_QUEUES; i++) {
        struct dp_netdev_queue *q = &dp->queues[i];

        while (q->tail != q->head) {
            struct dp_netdev_upcall *u = &q->upcalls[q->tail++ & QUEUE_MASK];
            ofpbuf_uninit(&u->buf);
        }
    }
}

static void
dp_netdev_free(struct dp_netdev *dp)
{
    struct dp_netdev_port *port, *next;

    dp_netdev_flow_flush(dp);
    LIST_FOR_EACH_SAFE (port, next, node, &dp->port_list) {
        do_del_port(dp, port->port_no);
    }
    dp_netdev_purge_queues(dp);
    hmap_destroy(&dp->flow_table);
    free(dp->name);
    free(dp);
}

static void
dpif_netdev_close(struct dpif *dpif)
{
    struct dp_netdev *dp = get_dp_netdev(dpif);
    assert(dp->open_cnt > 0);
    if (--dp->open_cnt == 0 && dp->destroyed) {
        shash_find_and_delete(&dp_netdevs, dp->name);
        dp_netdev_free(dp);
    }
    free(dpif);
}

static int
dpif_netdev_destroy(struct dpif *dpif)
{
    struct dp_netdev *dp = get_dp_netdev(dpif);
    dp->destroyed = true;
    return 0;
}

static int
dpif_netdev_get_stats(const struct dpif *dpif, struct dpif_dp_stats *stats)
{
    struct dp_netdev *dp = get_dp_netdev(dpif);
    stats->n_flows = hmap_count(&dp->flow_table);
    stats->n_hit = dp->n_hit;
    stats->n_missed = dp->n_missed;
    stats->n_lost = dp->n_lost;
    return 0;
}

static const char* internal_port_type(const struct dp_netdev* dp)
{
	if (dp->class == &dpif_netdev_class)
		return "tap";
	if (dp->class == &dpif_planetlab_class)
		return "tap_pl";
	return "dummy";
}

static int
do_add_port(struct dp_netdev *dp, const char *devname, const char *type,
            uint16_t port_no)
{
    struct dp_netdev_port *port;
    struct netdev *netdev;
    const char *open_type;
    int mtu;
    int error;

    /* XXX reject devices already in some dp_netdev. */

    /* Open and validate network device. */
    open_type = (strcmp(type, "internal") ? type : internal_port_type(dp));
    error = netdev_open(devname, open_type, &netdev);
    if (error) {
        return error;
    }
    /* XXX reject loopback devices */
    /* XXX reject non-Ethernet devices */

    error = netdev_listen(netdev);
    if (error) {
        VLOG_ERR("%s: cannot receive packets on this network device (%s)",
                 devname, strerror(errno));
        netdev_close(netdev);
        return error;
    }

    error = netdev_turn_flags_on(netdev, NETDEV_PROMISC, false);
    if (error) {
        netdev_close(netdev);
        return error;
    }

    port = xmalloc(sizeof *port);
    port->port_no = port_no;
    port->netdev = netdev;
    port->type = xstrdup(type);

    error = netdev_get_mtu(netdev, &mtu);
    if (!error) {
        max_mtu = mtu;
    }

    list_push_back(&dp->port_list, &port->node);
    dp->ports[port_no] = port;
    dp->serial++;

    return 0;
}

static int
choose_port(struct dpif *dpif, struct netdev *netdev)
{
    struct dp_netdev *dp = get_dp_netdev(dpif);
    int port_no;

    if (dpif->dpif_class != &dpif_netdev_class &&
        dpif->dpif_class != &dpif_planetlab_class)
    {
        /* If the port name contains a number, try to assign that port number.
         * This can make writing unit tests easier because port numbers are
         * predictable. */
        const char *p;

        for (p = netdev_get_name(netdev); *p != '\0'; p++) {
            if (isdigit((unsigned char) *p)) {
                port_no = strtol(p, NULL, 10);
                if (port_no > 0 && port_no < MAX_PORTS
                    && !dp->ports[port_no]) {
                    return port_no;
                }
                break;
            }
        }
    }

    for (port_no = 0; port_no < MAX_PORTS; port_no++) {
        if (!dp->ports[port_no]) {
            return port_no;
        }
    }

    return -1;
}

static int
dpif_netdev_port_add(struct dpif *dpif, struct netdev *netdev,
                     uint16_t *port_nop)
{
    struct dp_netdev *dp = get_dp_netdev(dpif);
    int port_no;

    if (*port_nop != UINT16_MAX) {
        if (*port_nop >= MAX_PORTS) {
            return EFBIG;
        } else if (dp->ports[*port_nop]) {
            return EBUSY;
        }
        port_no = *port_nop;
    } else {
        port_no = choose_port(dpif, netdev);
    }
    if (port_no >= 0) {
        *port_nop = port_no;
        return do_add_port(dp, netdev_get_name(netdev),
                           netdev_get_type(netdev), port_no);
    }
    return EFBIG;
}

static int
dpif_netdev_port_del(struct dpif *dpif, uint16_t port_no)
{
    struct dp_netdev *dp = get_dp_netdev(dpif);
    return port_no == OVSP_LOCAL ? EINVAL : do_del_port(dp, port_no);
}

static bool
is_valid_port_number(uint16_t port_no)
{
    return port_no < MAX_PORTS;
}

static int
get_port_by_number(struct dp_netdev *dp,
                   uint16_t port_no, struct dp_netdev_port **portp)
{
    if (!is_valid_port_number(port_no)) {
        *portp = NULL;
        return EINVAL;
    } else {
        *portp = dp->ports[port_no];
        return *portp ? 0 : ENOENT;
    }
}

static int
get_port_by_name(struct dp_netdev *dp,
                 const char *devname, struct dp_netdev_port **portp)
{
    struct dp_netdev_port *port;

    LIST_FOR_EACH (port, node, &dp->port_list) {
        if (!strcmp(netdev_get_name(port->netdev), devname)) {
            *portp = port;
            return 0;
        }
    }
    return ENOENT;
}

static int
do_del_port(struct dp_netdev *dp, uint16_t port_no)
{
    struct dp_netdev_port *port;
    char *name;
    int error;

    error = get_port_by_number(dp, port_no, &port);
    if (error) {
        return error;
    }

    list_remove(&port->node);
    dp->ports[port->port_no] = NULL;
    dp->serial++;

    name = xstrdup(netdev_get_name(port->netdev));
    netdev_close(port->netdev);
    free(port->type);

    free(name);
    free(port);

    return 0;
}

static void
answer_port_query(const struct dp_netdev_port *port,
                  struct dpif_port *dpif_port)
{
    dpif_port->name = xstrdup(netdev_get_name(port->netdev));
    dpif_port->type = xstrdup(port->type);
    dpif_port->port_no = port->port_no;
}

static int
dpif_netdev_port_query_by_number(const struct dpif *dpif, uint16_t port_no,
                                 struct dpif_port *dpif_port)
{
    struct dp_netdev *dp = get_dp_netdev(dpif);
    struct dp_netdev_port *port;
    int error;

    error = get_port_by_number(dp, port_no, &port);
    if (!error) {
        answer_port_query(port, dpif_port);
    }
    return error;
}

static int
dpif_netdev_port_query_by_name(const struct dpif *dpif, const char *devname,
                               struct dpif_port *dpif_port)
{
    struct dp_netdev *dp = get_dp_netdev(dpif);
    struct dp_netdev_port *port;
    int error;

    error = get_port_by_name(dp, devname, &port);
    if (!error) {
        answer_port_query(port, dpif_port);
    }
    return error;
}

static int
dpif_netdev_get_max_ports(const struct dpif *dpif OVS_UNUSED)
{
    return MAX_PORTS;
}

static void
dp_netdev_free_flow(struct dp_netdev *dp, struct dp_netdev_flow *flow)
{
    hmap_remove(&dp->flow_table, &flow->node);
    free(flow->actions);
    free(flow);
}

static void
dp_netdev_flow_flush(struct dp_netdev *dp)
{
    struct dp_netdev_flow *flow, *next;

    HMAP_FOR_EACH_SAFE (flow, next, node, &dp->flow_table) {
        dp_netdev_free_flow(dp, flow);
    }
}

static int
dpif_netdev_flow_flush(struct dpif *dpif)
{
    struct dp_netdev *dp = get_dp_netdev(dpif);
    dp_netdev_flow_flush(dp);
    return 0;
}

struct dp_netdev_port_state {
    uint32_t port_no;
    char *name;
};

static int
dpif_netdev_port_dump_start(const struct dpif *dpif OVS_UNUSED, void **statep)
{
    *statep = xzalloc(sizeof(struct dp_netdev_port_state));
    return 0;
}

static int
dpif_netdev_port_dump_next(const struct dpif *dpif, void *state_,
                           struct dpif_port *dpif_port)
{
    struct dp_netdev_port_state *state = state_;
    struct dp_netdev *dp = get_dp_netdev(dpif);
    uint32_t port_no;

    for (port_no = state->port_no; port_no < MAX_PORTS; port_no++) {
        struct dp_netdev_port *port = dp->ports[port_no];
        if (port) {
            free(state->name);
            state->name = xstrdup(netdev_get_name(port->netdev));
            dpif_port->name = state->name;
            dpif_port->type = port->type;
            dpif_port->port_no = port->port_no;
            state->port_no = port_no + 1;
            return 0;
        }
    }
    return EOF;
}

static int
dpif_netdev_port_dump_done(const struct dpif *dpif OVS_UNUSED, void *state_)
{
    struct dp_netdev_port_state *state = state_;
    free(state->name);
    free(state);
    return 0;
}

static int
dpif_netdev_port_poll(const struct dpif *dpif_, char **devnamep OVS_UNUSED)
{
    struct dpif_netdev *dpif = dpif_netdev_cast(dpif_);
    if (dpif->dp_serial != dpif->dp->serial) {
        dpif->dp_serial = dpif->dp->serial;
        return ENOBUFS;
    } else {
        return EAGAIN;
    }
}

static void
dpif_netdev_port_poll_wait(const struct dpif *dpif_)
{
    struct dpif_netdev *dpif = dpif_netdev_cast(dpif_);
    if (dpif->dp_serial != dpif->dp->serial) {
        poll_immediate_wake();
    }
}

static struct dp_netdev_flow *
dp_netdev_lookup_flow(const struct dp_netdev *dp, const struct flow *key)
{
    struct dp_netdev_flow *flow;

    HMAP_FOR_EACH_WITH_HASH (flow, node, flow_hash(key, 0), &dp->flow_table) {
        if (flow_equal(&flow->key, key)) {
            return flow;
        }
    }
    return NULL;
}

static void
get_dpif_flow_stats(struct dp_netdev_flow *flow, struct dpif_flow_stats *stats)
{
    stats->n_packets = flow->packet_count;
    stats->n_bytes = flow->byte_count;
    stats->used = flow->used;
    stats->tcp_flags = flow->tcp_flags;
}

static int
dpif_netdev_flow_from_nlattrs(const struct nlattr *key, uint32_t key_len,
                              struct flow *flow)
{
    if (odp_flow_key_to_flow(key, key_len, flow)) {
        /* This should not happen: it indicates that odp_flow_key_from_flow()
         * and odp_flow_key_to_flow() disagree on the acceptable form of a
         * flow.  Log the problem as an error, with enough details to enable
         * debugging. */
        static struct vlog_rate_limit rl = VLOG_RATE_LIMIT_INIT(1, 5);

        if (!VLOG_DROP_ERR(&rl)) {
            struct ds s;

            ds_init(&s);
            odp_flow_key_format(key, key_len, &s);
            VLOG_ERR("internal error parsing flow key %s", ds_cstr(&s));
            ds_destroy(&s);
        }

        return EINVAL;
    }

    if (flow->in_port < OFPP_MAX
        ? flow->in_port >= MAX_PORTS
        : flow->in_port != OFPP_LOCAL && flow->in_port != OFPP_NONE) {
        return EINVAL;
    }

    return 0;
}

static int
dpif_netdev_flow_get(const struct dpif *dpif,
                     const struct nlattr *nl_key, size_t nl_key_len,
                     struct ofpbuf **actionsp, struct dpif_flow_stats *stats)
{
    struct dp_netdev *dp = get_dp_netdev(dpif);
    struct dp_netdev_flow *flow;
    struct flow key;
    int error;

    error = dpif_netdev_flow_from_nlattrs(nl_key, nl_key_len, &key);
    if (error) {
        return error;
    }

    flow = dp_netdev_lookup_flow(dp, &key);
    if (!flow) {
        return ENOENT;
    }

    if (stats) {
        get_dpif_flow_stats(flow, stats);
    }
    if (actionsp) {
        *actionsp = ofpbuf_clone_data(flow->actions, flow->actions_len);
    }
    return 0;
}

static int
set_flow_actions(struct dp_netdev_flow *flow,
                 const struct nlattr *actions, size_t actions_len)
{
    flow->actions = xrealloc(flow->actions, actions_len);
    flow->actions_len = actions_len;
    memcpy(flow->actions, actions, actions_len);
    return 0;
}

static int
dp_netdev_flow_add(struct dp_netdev *dp, const struct flow *key,
                   const struct nlattr *actions, size_t actions_len)
{
    struct dp_netdev_flow *flow;
    int error;

    flow = xzalloc(sizeof *flow);
    flow->key = *key;

    error = set_flow_actions(flow, actions, actions_len);
    if (error) {
        free(flow);
        return error;
    }

    hmap_insert(&dp->flow_table, &flow->node, flow_hash(&flow->key, 0));
    return 0;
}

static void
clear_stats(struct dp_netdev_flow *flow)
{
    flow->used = 0;
    flow->packet_count = 0;
    flow->byte_count = 0;
    flow->tcp_flags = 0;
}

static int
dpif_netdev_flow_put(struct dpif *dpif, const struct dpif_flow_put *put)
{
    struct dp_netdev *dp = get_dp_netdev(dpif);
    struct dp_netdev_flow *flow;
    struct flow key;
    int error;

    error = dpif_netdev_flow_from_nlattrs(put->key, put->key_len, &key);
    if (error) {
        return error;
    }

    flow = dp_netdev_lookup_flow(dp, &key);
    if (!flow) {
        if (put->flags & DPIF_FP_CREATE) {
            if (hmap_count(&dp->flow_table) < MAX_FLOWS) {
                if (put->stats) {
                    memset(put->stats, 0, sizeof *put->stats);
                }
                return dp_netdev_flow_add(dp, &key, put->actions,
                                          put->actions_len);
            } else {
                return EFBIG;
            }
        } else {
            return ENOENT;
        }
    } else {
        if (put->flags & DPIF_FP_MODIFY) {
            int error = set_flow_actions(flow, put->actions, put->actions_len);
            if (!error) {
                if (put->stats) {
                    get_dpif_flow_stats(flow, put->stats);
                }
                if (put->flags & DPIF_FP_ZERO_STATS) {
                    clear_stats(flow);
                }
            }
            return error;
        } else {
            return EEXIST;
        }
    }
}

static int
dpif_netdev_flow_del(struct dpif *dpif, const struct dpif_flow_del *del)
{
    struct dp_netdev *dp = get_dp_netdev(dpif);
    struct dp_netdev_flow *flow;
    struct flow key;
    int error;

    error = dpif_netdev_flow_from_nlattrs(del->key, del->key_len, &key);
    if (error) {
        return error;
    }

    flow = dp_netdev_lookup_flow(dp, &key);
    if (flow) {
        if (del->stats) {
            get_dpif_flow_stats(flow, del->stats);
        }
        dp_netdev_free_flow(dp, flow);
        return 0;
    } else {
        return ENOENT;
    }
}

struct dp_netdev_flow_state {
    uint32_t bucket;
    uint32_t offset;
    struct nlattr *actions;
    struct odputil_keybuf keybuf;
    struct dpif_flow_stats stats;
};

static int
dpif_netdev_flow_dump_start(const struct dpif *dpif OVS_UNUSED, void **statep)
{
    struct dp_netdev_flow_state *state;

    *statep = state = xmalloc(sizeof *state);
    state->bucket = 0;
    state->offset = 0;
    state->actions = NULL;
    return 0;
}

static int
dpif_netdev_flow_dump_next(const struct dpif *dpif, void *state_,
                           const struct nlattr **key, size_t *key_len,
                           const struct nlattr **actions, size_t *actions_len,
                           const struct dpif_flow_stats **stats)
{
    struct dp_netdev_flow_state *state = state_;
    struct dp_netdev *dp = get_dp_netdev(dpif);
    struct dp_netdev_flow *flow;
    struct hmap_node *node;

    node = hmap_at_position(&dp->flow_table, &state->bucket, &state->offset);
    if (!node) {
        return EOF;
    }

    flow = CONTAINER_OF(node, struct dp_netdev_flow, node);

    if (key) {
        struct ofpbuf buf;

        ofpbuf_use_stack(&buf, &state->keybuf, sizeof state->keybuf);
        odp_flow_key_from_flow(&buf, &flow->key);

        *key = buf.data;
        *key_len = buf.size;
    }

    if (actions) {
        free(state->actions);
        state->actions = xmemdup(flow->actions, flow->actions_len);

        *actions = state->actions;
        *actions_len = flow->actions_len;
    }

    if (stats) {
        get_dpif_flow_stats(flow, &state->stats);
        *stats = &state->stats;
    }

    return 0;
}

static int
dpif_netdev_flow_dump_done(const struct dpif *dpif OVS_UNUSED, void *state_)
{
    struct dp_netdev_flow_state *state = state_;

    free(state->actions);
    free(state);
    return 0;
}

static int
dpif_netdev_execute(struct dpif *dpif, const struct dpif_execute *execute)
{
    struct dp_netdev *dp = get_dp_netdev(dpif);
    struct ofpbuf copy;
    struct flow key;
    int error;

    if (execute->packet->size < ETH_HEADER_LEN ||
        execute->packet->size > UINT16_MAX) {
        return EINVAL;
    }

    /* Make a deep copy of 'packet', because we might modify its data. */
    ofpbuf_init(&copy, DP_NETDEV_HEADROOM + execute->packet->size);
    ofpbuf_reserve(&copy, DP_NETDEV_HEADROOM);
    ofpbuf_put(&copy, execute->packet->data, execute->packet->size);

    flow_extract(&copy, 0, 0, -1, &key);
    error = dpif_netdev_flow_from_nlattrs(execute->key, execute->key_len,
                                          &key);
    if (!error) {
        dp_netdev_execute_actions(dp, &copy, &key,
                                  execute->actions, execute->actions_len);
    }

    ofpbuf_uninit(&copy);
    return error;
}

static int
dpif_netdev_recv_set(struct dpif *dpif OVS_UNUSED, bool enable OVS_UNUSED)
{
    return 0;
}

static int
dpif_netdev_queue_to_priority(const struct dpif *dpif OVS_UNUSED,
                              uint32_t queue_id, uint32_t *priority)
{
    *priority = queue_id;
    return 0;
}

static struct dp_netdev_queue *
find_nonempty_queue(struct dpif *dpif)
{
    struct dp_netdev *dp = get_dp_netdev(dpif);
    int i;

    for (i = 0; i < N_QUEUES; i++) {
        struct dp_netdev_queue *q = &dp->queues[i];
        if (q->head != q->tail) {
            return q;
        }
    }
    return NULL;
}

static int
dpif_netdev_recv(struct dpif *dpif, struct dpif_upcall *upcall,
                 struct ofpbuf *buf)
{
    struct dp_netdev_queue *q = find_nonempty_queue(dpif);
    if (q) {
        struct dp_netdev_upcall *u = &q->upcalls[q->tail++ & QUEUE_MASK];

        *upcall = u->upcall;
        upcall->packet = buf;

        ofpbuf_uninit(buf);
        *buf = u->buf;

        return 0;
    } else {
        return EAGAIN;
    }
}

static void
dpif_netdev_recv_wait(struct dpif *dpif)
{
    if (find_nonempty_queue(dpif)) {
        poll_immediate_wake();
    } else {
        /* No messages ready to be received, and dp_wait() will ensure that we
         * wake up to queue new messages, so there is nothing to do. */
    }
}

static void
dpif_netdev_recv_purge(struct dpif *dpif)
{
    struct dpif_netdev *dpif_netdev = dpif_netdev_cast(dpif);
    dp_netdev_purge_queues(dpif_netdev->dp);
}

static void
dp_netdev_flow_used(struct dp_netdev_flow *flow, struct flow *key,
                    const struct ofpbuf *packet)
{
    flow->used = time_msec();
    flow->packet_count++;
    flow->byte_count += packet->size;
    flow->tcp_flags |= packet_get_tcp_flags(packet, key);
}

static void
dp_netdev_port_input(struct dp_netdev *dp, struct dp_netdev_port *port,
                     struct ofpbuf *packet)
{
    struct dp_netdev_flow *flow;
    struct flow key;

    if (packet->size < ETH_HEADER_LEN) {
        return;
    }
    flow_extract(packet, 0, 0, odp_port_to_ofp_port(port->port_no), &key);
    flow = dp_netdev_lookup_flow(dp, &key);
    if (flow) {
        dp_netdev_flow_used(flow, &key, packet);
        dp_netdev_execute_actions(dp, packet, &key,
                                  flow->actions, flow->actions_len);
        dp->n_hit++;
    } else {
        dp->n_missed++;
        dp_netdev_output_userspace(dp, packet, DPIF_UC_MISS, &key, 0);
    }
}

static void
dpif_netdev_run(struct dpif *dpif)
{
    struct dp_netdev *dp = get_dp_netdev(dpif);
    struct dp_netdev_port *port;
    struct ofpbuf packet;

    ofpbuf_init(&packet, DP_NETDEV_HEADROOM + VLAN_ETH_HEADER_LEN + max_mtu);

    LIST_FOR_EACH (port, node, &dp->port_list) {
        int error;

        /* Reset packet contents. */
        ofpbuf_clear(&packet);
        ofpbuf_reserve(&packet, DP_NETDEV_HEADROOM);

        error = netdev_recv(port->netdev, &packet);
        if (!error) {
            dp_netdev_port_input(dp, port, &packet);
        } else if (error != EAGAIN && error != EOPNOTSUPP) {
            static struct vlog_rate_limit rl = VLOG_RATE_LIMIT_INIT(1, 5);
            VLOG_ERR_RL(&rl, "error receiving data from %s: %s",
                        netdev_get_name(port->netdev), strerror(error));
        }
    }
    ofpbuf_uninit(&packet);
}

static void
dpif_netdev_wait(struct dpif *dpif)
{
    struct dp_netdev *dp = get_dp_netdev(dpif);
    struct dp_netdev_port *port;

    LIST_FOR_EACH (port, node, &dp->port_list) {
        netdev_recv_wait(port->netdev);
    }
}

static void
dp_netdev_set_dl(struct ofpbuf *packet, const struct ovs_key_ethernet *eth_key)
{
    struct eth_header *eh = packet->l2;

    memcpy(eh->eth_src, eth_key->eth_src, sizeof eh->eth_src);
    memcpy(eh->eth_dst, eth_key->eth_dst, sizeof eh->eth_dst);
}

static void
dp_netdev_output_port(struct dp_netdev *dp, struct ofpbuf *packet,
                      uint16_t out_port)
{
    struct dp_netdev_port *p = dp->ports[out_port];
    if (p) {
        netdev_send(p->netdev, packet);
    }
}

static int
dp_netdev_output_userspace(struct dp_netdev *dp, const struct ofpbuf *packet,
                         int queue_no, const struct flow *flow, uint64_t arg)
{
    struct dp_netdev_queue *q = &dp->queues[queue_no];
    struct dp_netdev_upcall *u;
    struct dpif_upcall *upcall;
    struct ofpbuf *buf;
    size_t key_len;

    if (q->head - q->tail >= MAX_QUEUE_LEN) {
        dp->n_lost++;
        return ENOBUFS;
    }

    u = &q->upcalls[q->head++ & QUEUE_MASK];

    buf = &u->buf;
    ofpbuf_init(buf, ODPUTIL_FLOW_KEY_BYTES + 2 + packet->size);
    odp_flow_key_from_flow(buf, flow);
    key_len = buf->size;
    ofpbuf_pull(buf, key_len);
    ofpbuf_reserve(buf, 2);
    ofpbuf_put(buf, packet->data, packet->size);

    upcall = &u->upcall;
    upcall->type = queue_no;
    upcall->packet = buf;
    upcall->key = buf->base;
    upcall->key_len = key_len;
    upcall->userdata = arg;

    return 0;
}

static void
dp_netdev_sample(struct dp_netdev *dp,
                 struct ofpbuf *packet, struct flow *key,
                 const struct nlattr *action)
{
    const struct nlattr *subactions = NULL;
    const struct nlattr *a;
    size_t left;

    NL_NESTED_FOR_EACH_UNSAFE (a, left, action) {
        int type = nl_attr_type(a);

        switch ((enum ovs_sample_attr) type) {
        case OVS_SAMPLE_ATTR_PROBABILITY:
            if (random_uint32() >= nl_attr_get_u32(a)) {
                return;
            }
            break;

        case OVS_SAMPLE_ATTR_ACTIONS:
            subactions = a;
            break;

        case OVS_SAMPLE_ATTR_UNSPEC:
        case __OVS_SAMPLE_ATTR_MAX:
        default:
            NOT_REACHED();
        }
    }

    dp_netdev_execute_actions(dp, packet, key, nl_attr_get(subactions),
                              nl_attr_get_size(subactions));
}

static void
dp_netdev_action_userspace(struct dp_netdev *dp,
                          struct ofpbuf *packet, struct flow *key,
                          const struct nlattr *a)
{
    const struct nlattr *userdata_attr;
    uint64_t userdata;

    userdata_attr = nl_attr_find_nested(a, OVS_USERSPACE_ATTR_USERDATA);
    userdata = userdata_attr ? nl_attr_get_u64(userdata_attr) : 0;
    dp_netdev_output_userspace(dp, packet, DPIF_UC_ACTION, key, userdata);
}

static void
execute_set_action(struct ofpbuf *packet, const struct nlattr *a)
{
    enum ovs_key_attr type = nl_attr_type(a);
    const struct ovs_key_ipv4 *ipv4_key;
    const struct ovs_key_tcp *tcp_key;
    const struct ovs_key_udp *udp_key;

    switch (type) {
    case OVS_KEY_ATTR_TUN_ID:
    case OVS_KEY_ATTR_PRIORITY:
    case OVS_KEY_ATTR_IPV6:
        /* not implemented */
        break;

    case OVS_KEY_ATTR_ETHERNET:
        dp_netdev_set_dl(packet,
                   nl_attr_get_unspec(a, sizeof(struct ovs_key_ethernet)));
        break;

    case OVS_KEY_ATTR_IPV4:
        ipv4_key = nl_attr_get_unspec(a, sizeof(struct ovs_key_ipv4));
        packet_set_ipv4(packet, ipv4_key->ipv4_src, ipv4_key->ipv4_dst,
                        ipv4_key->ipv4_tos, ipv4_key->ipv4_ttl);
        break;

    case OVS_KEY_ATTR_TCP:
        tcp_key = nl_attr_get_unspec(a, sizeof(struct ovs_key_tcp));
        packet_set_tcp_port(packet, tcp_key->tcp_src, tcp_key->tcp_dst);
        break;

     case OVS_KEY_ATTR_UDP:
        udp_key = nl_attr_get_unspec(a, sizeof(struct ovs_key_udp));
        packet_set_udp_port(packet, udp_key->udp_src, udp_key->udp_dst);
        break;

     case OVS_KEY_ATTR_UNSPEC:
     case OVS_KEY_ATTR_ENCAP:
     case OVS_KEY_ATTR_ETHERTYPE:
     case OVS_KEY_ATTR_IN_PORT:
     case OVS_KEY_ATTR_VLAN:
     case OVS_KEY_ATTR_ICMP:
     case OVS_KEY_ATTR_ICMPV6:
     case OVS_KEY_ATTR_ARP:
     case OVS_KEY_ATTR_ND:
     case __OVS_KEY_ATTR_MAX:
     default:
        NOT_REACHED();
    }
}

static void
dp_netdev_execute_actions(struct dp_netdev *dp,
                          struct ofpbuf *packet, struct flow *key,
                          const struct nlattr *actions,
                          size_t actions_len)
{
    const struct nlattr *a;
    unsigned int left;

    NL_ATTR_FOR_EACH_UNSAFE (a, left, actions, actions_len) {
        const struct ovs_action_push_vlan *vlan;
        int type = nl_attr_type(a);

        switch ((enum ovs_action_attr) type) {
        case OVS_ACTION_ATTR_OUTPUT:
            dp_netdev_output_port(dp, packet, nl_attr_get_u32(a));
            break;

        case OVS_ACTION_ATTR_USERSPACE:
            dp_netdev_action_userspace(dp, packet, key, a);
            break;

        case OVS_ACTION_ATTR_PUSH_VLAN:
            vlan = nl_attr_get(a);
            eth_push_vlan(packet, vlan->vlan_tci);
            break;

        case OVS_ACTION_ATTR_POP_VLAN:
            eth_pop_vlan(packet);
            break;

        case OVS_ACTION_ATTR_SET:
            execute_set_action(packet, nl_attr_get(a));
            break;

        case OVS_ACTION_ATTR_SAMPLE:
            dp_netdev_sample(dp, packet, key, a);
            break;

        case OVS_ACTION_ATTR_UNSPEC:
        case __OVS_ACTION_ATTR_MAX:
            NOT_REACHED();
        }
    }
}

#define DPIF_NETDEV_CLASS_FUNCTIONS 			\
    dpif_netdev_enumerate,				\
    dpif_netdev_open,					\
    dpif_netdev_close,					\
    dpif_netdev_destroy,				\
    dpif_netdev_run,					\
    dpif_netdev_wait,					\
    dpif_netdev_get_stats,				\
    dpif_netdev_port_add,				\
    dpif_netdev_port_del,				\
    dpif_netdev_port_query_by_number,			\
    dpif_netdev_port_query_by_name,			\
    dpif_netdev_get_max_ports,				\
    NULL,                       /* port_get_pid */	\
    dpif_netdev_port_dump_start,			\
    dpif_netdev_port_dump_next,				\
    dpif_netdev_port_dump_done,				\
    dpif_netdev_port_poll,				\
    dpif_netdev_port_poll_wait,				\
    dpif_netdev_flow_get,				\
    dpif_netdev_flow_put,				\
    dpif_netdev_flow_del,				\
    dpif_netdev_flow_flush,				\
    dpif_netdev_flow_dump_start,			\
    dpif_netdev_flow_dump_next,				\
    dpif_netdev_flow_dump_done,				\
    dpif_netdev_execute,				\
    NULL,                       /* operate */		\
    dpif_netdev_recv_set,				\
    dpif_netdev_queue_to_priority,			\
    dpif_netdev_recv,					\
    dpif_netdev_recv_wait,				\
    dpif_netdev_recv_purge,				\

const struct dpif_class dpif_netdev_class = {
    "netdev",
<<<<<<< HEAD
    dpif_netdev_enumerate,
    dpif_netdev_open,
    dpif_netdev_close,
    dpif_netdev_destroy,
    dpif_netdev_run,
    dpif_netdev_wait,
    dpif_netdev_get_stats,
    dpif_netdev_port_add,
    dpif_netdev_port_del,
    dpif_netdev_port_query_by_number,
    dpif_netdev_port_query_by_name,
    dpif_netdev_get_max_ports,
    NULL,                       /* port_get_pid */
    dpif_netdev_port_dump_start,
    dpif_netdev_port_dump_next,
    dpif_netdev_port_dump_done,
    dpif_netdev_port_poll,
    dpif_netdev_port_poll_wait,
    dpif_netdev_flow_get,
    dpif_netdev_flow_put,
    dpif_netdev_flow_del,
    dpif_netdev_flow_flush,
    dpif_netdev_flow_dump_start,
    dpif_netdev_flow_dump_next,
    dpif_netdev_flow_dump_done,
    dpif_netdev_execute,
    NULL,                       /* operate */
    dpif_netdev_recv_set,
    dpif_netdev_queue_to_priority,
    dpif_netdev_recv,
    dpif_netdev_recv_wait,
    dpif_netdev_recv_purge,
=======
    DPIF_NETDEV_CLASS_FUNCTIONS
};

const struct dpif_class dpif_planetlab_class = {
    "planetlab",
    DPIF_NETDEV_CLASS_FUNCTIONS
>>>>>>> ffa2665d
};

static void
dpif_dummy_register__(const char *type)
{
    struct dpif_class *class;

    class = xmalloc(sizeof *class);
    *class = dpif_netdev_class;
    class->type = xstrdup(type);
    dp_register_provider(class);
}

void
dpif_dummy_register(bool override)
{
    if (override) {
        struct sset types;
        const char *type;

        sset_init(&types);
        dp_enumerate_types(&types);
        SSET_FOR_EACH (type, &types) {
            if (!dp_unregister_provider(type)) {
                dpif_dummy_register__(type);
            }
        }
        sset_destroy(&types);
    }

    dpif_dummy_register__("dummy");
}
<|MERGE_RESOLUTION|>--- conflicted
+++ resolved
@@ -176,15 +176,9 @@
     struct shash_node *node;
 
     SHASH_FOR_EACH(node, &dp_netdevs) {
-<<<<<<< HEAD
         sset_add(all_dps, node->name);
     }
     return 0;
-=======
-        sset_add(all_dps, node->name);        
-    }
-    return 0;    
->>>>>>> ffa2665d
 }
 
 static struct dpif *
@@ -1317,47 +1311,12 @@
 
 const struct dpif_class dpif_netdev_class = {
     "netdev",
-<<<<<<< HEAD
-    dpif_netdev_enumerate,
-    dpif_netdev_open,
-    dpif_netdev_close,
-    dpif_netdev_destroy,
-    dpif_netdev_run,
-    dpif_netdev_wait,
-    dpif_netdev_get_stats,
-    dpif_netdev_port_add,
-    dpif_netdev_port_del,
-    dpif_netdev_port_query_by_number,
-    dpif_netdev_port_query_by_name,
-    dpif_netdev_get_max_ports,
-    NULL,                       /* port_get_pid */
-    dpif_netdev_port_dump_start,
-    dpif_netdev_port_dump_next,
-    dpif_netdev_port_dump_done,
-    dpif_netdev_port_poll,
-    dpif_netdev_port_poll_wait,
-    dpif_netdev_flow_get,
-    dpif_netdev_flow_put,
-    dpif_netdev_flow_del,
-    dpif_netdev_flow_flush,
-    dpif_netdev_flow_dump_start,
-    dpif_netdev_flow_dump_next,
-    dpif_netdev_flow_dump_done,
-    dpif_netdev_execute,
-    NULL,                       /* operate */
-    dpif_netdev_recv_set,
-    dpif_netdev_queue_to_priority,
-    dpif_netdev_recv,
-    dpif_netdev_recv_wait,
-    dpif_netdev_recv_purge,
-=======
     DPIF_NETDEV_CLASS_FUNCTIONS
 };
 
 const struct dpif_class dpif_planetlab_class = {
     "planetlab",
     DPIF_NETDEV_CLASS_FUNCTIONS
->>>>>>> ffa2665d
 };
 
 static void
