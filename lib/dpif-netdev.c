--- conflicted
+++ resolved
@@ -1409,12 +1409,8 @@
     }
 
     dpif_dummy_register__("dummy");
-<<<<<<< HEAD
-}
-=======
 
     unixctl_command_register("dpif-dummy/change-port-number",
                              "DP PORT NEW-NUMBER",
                              3, 3, dpif_dummy_change_port_number, NULL);
 }
->>>>>>> 626ace7b
