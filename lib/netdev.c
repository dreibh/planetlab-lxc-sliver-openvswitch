/*
 * Copyright (c) 2008, 2009, 2010, 2011, 2012 Nicira, Inc.
 *
 * Licensed under the Apache License, Version 2.0 (the "License");
 * you may not use this file except in compliance with the License.
 * You may obtain a copy of the License at:
 *
 *     http://www.apache.org/licenses/LICENSE-2.0
 *
 * Unless required by applicable law or agreed to in writing, software
 * distributed under the License is distributed on an "AS IS" BASIS,
 * WITHOUT WARRANTIES OR CONDITIONS OF ANY KIND, either express or implied.
 * See the License for the specific language governing permissions and
 * limitations under the License.
 */

#include <config.h>
#include "netdev.h"

#include <assert.h>
#include <errno.h>
#include <inttypes.h>
#include <netinet/in.h>
#include <stdlib.h>
#include <string.h>
#include <unistd.h>

#include "coverage.h"
#include "dynamic-string.h"
#include "fatal-signal.h"
#include "hash.h"
#include "list.h"
#include "netdev-provider.h"
#include "netdev-vport.h"
#include "ofpbuf.h"
#include "openflow/openflow.h"
#include "packets.h"
#include "poll-loop.h"
#include "shash.h"
#include "smap.h"
#include "sset.h"
#include "svec.h"
#include "vlog.h"

VLOG_DEFINE_THIS_MODULE(netdev);

COVERAGE_DEFINE(netdev_received);
COVERAGE_DEFINE(netdev_sent);
COVERAGE_DEFINE(netdev_add_router);
COVERAGE_DEFINE(netdev_get_stats);

static struct shash netdev_classes = SHASH_INITIALIZER(&netdev_classes);

/* All created network devices. */
static struct shash netdev_dev_shash = SHASH_INITIALIZER(&netdev_dev_shash);

/* All open network devices. */
static struct list netdev_list = LIST_INITIALIZER(&netdev_list);

/* This is set pretty low because we probably won't learn anything from the
 * additional log messages. */
static struct vlog_rate_limit rl = VLOG_RATE_LIMIT_INIT(5, 20);

static void close_all_netdevs(void *aux OVS_UNUSED);
static int restore_flags(struct netdev *netdev);
void update_device_args(struct netdev_dev *, const struct shash *args);

static void
netdev_initialize(void)
{
    static bool inited;

    if (!inited) {
        inited = true;

        fatal_signal_add_hook(close_all_netdevs, NULL, NULL, true);

#ifdef HAVE_NETLINK
        netdev_register_provider(&netdev_linux_class);
        netdev_register_provider(&netdev_internal_class);
        netdev_register_provider(&netdev_tap_class);
	netdev_register_provider(&netdev_tap_pl_class);
        netdev_vport_register();
#endif
<<<<<<< HEAD
#ifdef __FreeBSD__
        netdev_register_provider(&netdev_tap_class);
        netdev_register_provider(&netdev_bsd_class);
#endif
=======
	netdev_register_provider(&netdev_tunnel_class);
>>>>>>> ffa2665d
    }
}

/* Performs periodic work needed by all the various kinds of netdevs.
 *
 * If your program opens any netdevs, it must call this function within its
 * main poll loop. */
void
netdev_run(void)
{
    struct shash_node *node;
    SHASH_FOR_EACH(node, &netdev_classes) {
        const struct netdev_class *netdev_class = node->data;
        if (netdev_class->run) {
            netdev_class->run();
        }
    }
}

/* Arranges for poll_block() to wake up when netdev_run() needs to be called.
 *
 * If your program opens any netdevs, it must call this function within its
 * main poll loop. */
void
netdev_wait(void)
{
    struct shash_node *node;
    SHASH_FOR_EACH(node, &netdev_classes) {
        const struct netdev_class *netdev_class = node->data;
        if (netdev_class->wait) {
            netdev_class->wait();
        }
    }
}

/* Initializes and registers a new netdev provider.  After successful
 * registration, new netdevs of that type can be opened using netdev_open(). */
int
netdev_register_provider(const struct netdev_class *new_class)
{
    if (shash_find(&netdev_classes, new_class->type)) {
        VLOG_WARN("attempted to register duplicate netdev provider: %s",
                   new_class->type);
        return EEXIST;
    }

    if (new_class->init) {
        int error = new_class->init();
        if (error) {
            VLOG_ERR("failed to initialize %s network device class: %s",
                     new_class->type, strerror(error));
            return error;
        }
    }

    shash_add(&netdev_classes, new_class->type, new_class);

    return 0;
}

/* Unregisters a netdev provider.  'type' must have been previously
 * registered and not currently be in use by any netdevs.  After unregistration
 * new netdevs of that type cannot be opened using netdev_open(). */
int
netdev_unregister_provider(const char *type)
{
    struct shash_node *del_node, *netdev_dev_node;

    del_node = shash_find(&netdev_classes, type);
    if (!del_node) {
        VLOG_WARN("attempted to unregister a netdev provider that is not "
                  "registered: %s", type);
        return EAFNOSUPPORT;
    }

    SHASH_FOR_EACH(netdev_dev_node, &netdev_dev_shash) {
        struct netdev_dev *netdev_dev = netdev_dev_node->data;
        if (!strcmp(netdev_dev->netdev_class->type, type)) {
            VLOG_WARN("attempted to unregister in use netdev provider: %s",
                      type);
            return EBUSY;
        }
    }

    shash_delete(&netdev_classes, del_node);

    return 0;
}

const struct netdev_class *
netdev_lookup_provider(const char *type)
{
    netdev_initialize();
    return shash_find_data(&netdev_classes, type && type[0] ? type : "system");
}

/* Clears 'types' and enumerates the types of all currently registered netdev
 * providers into it.  The caller must first initialize the sset. */
void
netdev_enumerate_types(struct sset *types)
{
    struct shash_node *node;

    netdev_initialize();
    sset_clear(types);

    SHASH_FOR_EACH(node, &netdev_classes) {
        const struct netdev_class *netdev_class = node->data;
        sset_add(types, netdev_class->type);
    }
}

/* Opens the network device named 'name' (e.g. "eth0") of the specified 'type'
 * (e.g. "system") and returns zero if successful, otherwise a positive errno
 * value.  On success, sets '*netdevp' to the new network device, otherwise to
 * null.
 *
 * Some network devices may need to be configured (with netdev_set_config())
 * before they can be used. */
int
netdev_open(const char *name, const char *type, struct netdev **netdevp)
{
    struct netdev_dev *netdev_dev;
    int error;

    *netdevp = NULL;
    netdev_initialize();

    netdev_dev = shash_find_data(&netdev_dev_shash, name);

    if (!netdev_dev) {
        const struct netdev_class *class;

        class = netdev_lookup_provider(type);
        if (!class) {
            VLOG_WARN("could not create netdev %s of unknown type %s",
                      name, type);
            return EAFNOSUPPORT;
        }
        error = class->create(class, name, &netdev_dev);
        if (error) {
            return error;
        }
        assert(netdev_dev->netdev_class == class);

    }

    error = netdev_dev->netdev_class->open(netdev_dev, netdevp);

    if (!error) {
        netdev_dev->ref_cnt++;
    } else {
        if (!netdev_dev->ref_cnt) {
            netdev_dev_uninit(netdev_dev, true);
        }
    }

    return error;
}

/* Reconfigures the device 'netdev' with 'args'.  'args' may be empty
 * or NULL if none are needed. */
int
netdev_set_config(struct netdev *netdev, const struct smap *args)
{
    struct netdev_dev *netdev_dev = netdev_get_dev(netdev);

    if (netdev_dev->netdev_class->set_config) {
        struct smap no_args = SMAP_INITIALIZER(&no_args);
        return netdev_dev->netdev_class->set_config(netdev_dev,
                                                    args ? args : &no_args);
    } else if (args && !smap_is_empty(args)) {
        VLOG_WARN("%s: arguments provided to device that is not configurable",
                  netdev_get_name(netdev));
    }

    return 0;
}

/* Returns the current configuration for 'netdev' in 'args'.  The caller must
 * have already initialized 'args' with smap_init().  Returns 0 on success, in
 * which case 'args' will be filled with 'netdev''s configuration.  On failure
 * returns a positive errno value, in which case 'args' will be empty.
 *
 * The caller owns 'args' and its contents and must eventually free them with
 * smap_destroy(). */
int
netdev_get_config(const struct netdev *netdev, struct smap *args)
{
    struct netdev_dev *netdev_dev = netdev_get_dev(netdev);
    int error;

    smap_clear(args);
    if (netdev_dev->netdev_class->get_config) {
        error = netdev_dev->netdev_class->get_config(netdev_dev, args);
        if (error) {
            smap_clear(args);
        }
    } else {
        error = 0;
    }

    return error;
}

/* Closes and destroys 'netdev'. */
void
netdev_close(struct netdev *netdev)
{
    if (netdev) {
        struct netdev_dev *netdev_dev = netdev_get_dev(netdev);

        assert(netdev_dev->ref_cnt);
        netdev_dev->ref_cnt--;
        netdev_uninit(netdev, true);

        /* If the reference count for the netdev device is zero, destroy it. */
        if (!netdev_dev->ref_cnt) {
            netdev_dev_uninit(netdev_dev, true);
        }
    }
}

/* Returns true if a network device named 'name' exists and may be opened,
 * otherwise false. */
bool
netdev_exists(const char *name)
{
    struct netdev *netdev;
    int error;

    error = netdev_open(name, "system", &netdev);
    if (!error) {
        netdev_close(netdev);
        return true;
    } else {
        if (error != ENODEV) {
            VLOG_WARN("failed to open network device %s: %s",
                      name, strerror(error));
        }
        return false;
    }
}

/* Returns true if a network device named 'name' is currently opened,
 * otherwise false. */
bool
netdev_is_open(const char *name)
{
    return !!shash_find_data(&netdev_dev_shash, name);
}

/* Parses 'netdev_name_', which is of the form [type@]name into its component
 * pieces.  'name' and 'type' must be freed by the caller. */
void
netdev_parse_name(const char *netdev_name_, char **name, char **type)
{
    char *netdev_name = xstrdup(netdev_name_);
    char *separator;

    separator = strchr(netdev_name, '@');
    if (separator) {
        *separator = '\0';
        *type = netdev_name;
        *name = xstrdup(separator + 1);
    } else {
        *name = netdev_name;
        *type = xstrdup("system");
    }
}

/* Attempts to set up 'netdev' for receiving packets with netdev_recv().
 * Returns 0 if successful, otherwise a positive errno value.  EOPNOTSUPP
 * indicates that the network device does not implement packet reception
 * through this interface. */
int
netdev_listen(struct netdev *netdev)
{
    int (*listen)(struct netdev *);

    listen = netdev_get_dev(netdev)->netdev_class->listen;
    return listen ? (listen)(netdev) : EOPNOTSUPP;
}

/* Attempts to receive a packet from 'netdev' into 'buffer', which the caller
 * must have initialized with sufficient room for the packet.  The space
 * required to receive any packet is ETH_HEADER_LEN bytes, plus VLAN_HEADER_LEN
 * bytes, plus the device's MTU (which may be retrieved via netdev_get_mtu()).
 * (Some devices do not allow for a VLAN header, in which case VLAN_HEADER_LEN
 * need not be included.)
 *
 * This function can only be expected to return a packet if ->listen() has
 * been called successfully.
 *
 * If a packet is successfully retrieved, returns 0.  In this case 'buffer' is
 * guaranteed to contain at least ETH_TOTAL_MIN bytes.  Otherwise, returns a
 * positive errno value.  Returns EAGAIN immediately if no packet is ready to
 * be returned.
 *
 * Some network devices may not implement support for this function.  In such
 * cases this function will always return EOPNOTSUPP. */
int
netdev_recv(struct netdev *netdev, struct ofpbuf *buffer)
{
    int (*recv)(struct netdev *, void *, size_t);
    int retval;

    assert(buffer->size == 0);
    assert(ofpbuf_tailroom(buffer) >= ETH_TOTAL_MIN);

    recv = netdev_get_dev(netdev)->netdev_class->recv;
    retval = (recv
              ? (recv)(netdev, buffer->data, ofpbuf_tailroom(buffer))
              : -EOPNOTSUPP);
    if (retval >= 0) {
        COVERAGE_INC(netdev_received);
        buffer->size += retval;
        if (buffer->size < ETH_TOTAL_MIN) {
            ofpbuf_put_zeros(buffer, ETH_TOTAL_MIN - buffer->size);
        }
        return 0;
    } else {
        return -retval;
    }
}

/* Registers with the poll loop to wake up from the next call to poll_block()
 * when a packet is ready to be received with netdev_recv() on 'netdev'. */
void
netdev_recv_wait(struct netdev *netdev)
{
    void (*recv_wait)(struct netdev *);

    recv_wait = netdev_get_dev(netdev)->netdev_class->recv_wait;
    if (recv_wait) {
        recv_wait(netdev);
    }
}

/* Discards all packets waiting to be received from 'netdev'. */
int
netdev_drain(struct netdev *netdev)
{
    int (*drain)(struct netdev *);

    drain = netdev_get_dev(netdev)->netdev_class->drain;
    return drain ? drain(netdev) : 0;
}

/* Sends 'buffer' on 'netdev'.  Returns 0 if successful, otherwise a positive
 * errno value.  Returns EAGAIN without blocking if the packet cannot be queued
 * immediately.  Returns EMSGSIZE if a partial packet was transmitted or if
 * the packet is too big or too small to transmit on the device.
 *
 * The caller retains ownership of 'buffer' in all cases.
 *
 * The kernel maintains a packet transmission queue, so the caller is not
 * expected to do additional queuing of packets.
 *
 * Some network devices may not implement support for this function.  In such
 * cases this function will always return EOPNOTSUPP. */
int
netdev_send(struct netdev *netdev, const struct ofpbuf *buffer)
{
    int (*send)(struct netdev *, const void *, size_t);
    int error;

    send = netdev_get_dev(netdev)->netdev_class->send;
    error = send ? (send)(netdev, buffer->data, buffer->size) : EOPNOTSUPP;
    if (!error) {
        COVERAGE_INC(netdev_sent);
    }
    return error;
}

/* Registers with the poll loop to wake up from the next call to poll_block()
 * when the packet transmission queue has sufficient room to transmit a packet
 * with netdev_send().
 *
 * The kernel maintains a packet transmission queue, so the client is not
 * expected to do additional queuing of packets.  Thus, this function is
 * unlikely to ever be used.  It is included for completeness. */
void
netdev_send_wait(struct netdev *netdev)
{
    void (*send_wait)(struct netdev *);

    send_wait = netdev_get_dev(netdev)->netdev_class->send_wait;
    if (send_wait) {
        send_wait(netdev);
    }
}

/* Attempts to set 'netdev''s MAC address to 'mac'.  Returns 0 if successful,
 * otherwise a positive errno value. */
int
netdev_set_etheraddr(struct netdev *netdev, const uint8_t mac[ETH_ADDR_LEN])
{
    return netdev_get_dev(netdev)->netdev_class->set_etheraddr(netdev, mac);
}

/* Retrieves 'netdev''s MAC address.  If successful, returns 0 and copies the
 * the MAC address into 'mac'.  On failure, returns a positive errno value and
 * clears 'mac' to all-zeros. */
int
netdev_get_etheraddr(const struct netdev *netdev, uint8_t mac[ETH_ADDR_LEN])
{
    return netdev_get_dev(netdev)->netdev_class->get_etheraddr(netdev, mac);
}

/* Returns the name of the network device that 'netdev' represents,
 * e.g. "eth0".  The caller must not modify or free the returned string. */
const char *
netdev_get_name(const struct netdev *netdev)
{
    return netdev_get_dev(netdev)->name;
}

/* Retrieves the MTU of 'netdev'.  The MTU is the maximum size of transmitted
 * (and received) packets, in bytes, not including the hardware header; thus,
 * this is typically 1500 bytes for Ethernet devices.
 *
 * If successful, returns 0 and stores the MTU size in '*mtup'.  Returns
 * EOPNOTSUPP if 'netdev' does not have an MTU (as e.g. some tunnels do not).
 * On other failure, returns a positive errno value.  On failure, sets '*mtup'
 * to 0. */
int
netdev_get_mtu(const struct netdev *netdev, int *mtup)
{
    const struct netdev_class *class = netdev_get_dev(netdev)->netdev_class;
    int error;

    error = class->get_mtu ? class->get_mtu(netdev, mtup) : EOPNOTSUPP;
    if (error) {
        *mtup = 0;
        if (error != EOPNOTSUPP) {
            VLOG_DBG_RL(&rl, "failed to retrieve MTU for network device %s: "
                         "%s", netdev_get_name(netdev), strerror(error));
        }
    }
    return error;
}

/* Sets the MTU of 'netdev'.  The MTU is the maximum size of transmitted
 * (and received) packets, in bytes.
 *
 * If successful, returns 0.  Returns EOPNOTSUPP if 'netdev' does not have an
 * MTU (as e.g. some tunnels do not).  On other failure, returns a positive
 * errno value. */
int
netdev_set_mtu(const struct netdev *netdev, int mtu)
{
    const struct netdev_class *class = netdev_get_dev(netdev)->netdev_class;
    int error;

    error = class->set_mtu ? class->set_mtu(netdev, mtu) : EOPNOTSUPP;
    if (error && error != EOPNOTSUPP) {
        VLOG_DBG_RL(&rl, "failed to set MTU for network device %s: %s",
                     netdev_get_name(netdev), strerror(error));
    }

    return error;
}

/* Returns the ifindex of 'netdev', if successful, as a positive number.  On
 * failure, returns a negative errno value.
 *
 * The desired semantics of the ifindex value are a combination of those
 * specified by POSIX for if_nametoindex() and by SNMP for ifIndex.  An ifindex
 * value should be unique within a host and remain stable at least until
 * reboot.  SNMP says an ifindex "ranges between 1 and the value of ifNumber"
 * but many systems do not follow this rule anyhow.
 *
 * Some network devices may not implement support for this function.  In such
 * cases this function will always return -EOPNOTSUPP.
 */
int
netdev_get_ifindex(const struct netdev *netdev)
{
    int (*get_ifindex)(const struct netdev *);

    get_ifindex = netdev_get_dev(netdev)->netdev_class->get_ifindex;

    return get_ifindex ? get_ifindex(netdev) : -EOPNOTSUPP;
}

/* Stores the features supported by 'netdev' into each of '*current',
 * '*advertised', '*supported', and '*peer' that are non-null.  Each value is a
 * bitmap of "enum ofp_port_features" bits, in host byte order.  Returns 0 if
 * successful, otherwise a positive errno value.  On failure, all of the
 * passed-in values are set to 0.
 *
 * Some network devices may not implement support for this function.  In such
 * cases this function will always return EOPNOTSUPP. */
int
netdev_get_features(const struct netdev *netdev,
                    enum netdev_features *current,
                    enum netdev_features *advertised,
                    enum netdev_features *supported,
                    enum netdev_features *peer)
{
    int (*get_features)(const struct netdev *netdev,
                        enum netdev_features *current,
                        enum netdev_features *advertised,
                        enum netdev_features *supported,
                        enum netdev_features *peer);
    enum netdev_features dummy[4];
    int error;

    if (!current) {
        current = &dummy[0];
    }
    if (!advertised) {
        advertised = &dummy[1];
    }
    if (!supported) {
        supported = &dummy[2];
    }
    if (!peer) {
        peer = &dummy[3];
    }

    get_features = netdev_get_dev(netdev)->netdev_class->get_features;
    error = get_features
                    ? get_features(netdev, current, advertised, supported,
                                   peer)
                    : EOPNOTSUPP;
    if (error) {
        *current = *advertised = *supported = *peer = 0;
    }
    return error;
}

/* Returns the maximum speed of a network connection that has the NETDEV_F_*
 * bits in 'features', in bits per second.  If no bits that indicate a speed
 * are set in 'features', assumes 100Mbps. */
uint64_t
netdev_features_to_bps(enum netdev_features features)
{
    enum {
        F_1000000MB = NETDEV_F_1TB_FD,
        F_100000MB = NETDEV_F_100GB_FD,
        F_40000MB = NETDEV_F_40GB_FD,
        F_10000MB = NETDEV_F_10GB_FD,
        F_1000MB = NETDEV_F_1GB_HD | NETDEV_F_1GB_FD,
        F_100MB = NETDEV_F_100MB_HD | NETDEV_F_100MB_FD,
        F_10MB = NETDEV_F_10MB_HD | NETDEV_F_10MB_FD
    };

    return (  features & F_1000000MB ? UINT64_C(1000000000000)
            : features & F_100000MB  ? UINT64_C(100000000000)
            : features & F_40000MB   ? UINT64_C(40000000000)
            : features & F_10000MB   ? UINT64_C(10000000000)
            : features & F_1000MB    ? UINT64_C(1000000000)
            : features & F_100MB     ? UINT64_C(100000000)
            : features & F_10MB      ? UINT64_C(10000000)
                                     : UINT64_C(100000000));
}

/* Returns true if any of the NETDEV_F_* bits that indicate a full-duplex link
 * are set in 'features', otherwise false. */
bool
netdev_features_is_full_duplex(enum netdev_features features)
{
    return (features & (NETDEV_F_10MB_FD | NETDEV_F_100MB_FD | NETDEV_F_1GB_FD
                        | NETDEV_F_10GB_FD | NETDEV_F_40GB_FD
                        | NETDEV_F_100GB_FD | NETDEV_F_1TB_FD)) != 0;
}

/* Set the features advertised by 'netdev' to 'advertise'.  Returns 0 if
 * successful, otherwise a positive errno value. */
int
netdev_set_advertisements(struct netdev *netdev,
                          enum netdev_features advertise)
{
    return (netdev_get_dev(netdev)->netdev_class->set_advertisements
            ? netdev_get_dev(netdev)->netdev_class->set_advertisements(
                    netdev, advertise)
            : EOPNOTSUPP);
}

/* If 'netdev' has an assigned IPv4 address, sets '*address' to that address
 * and '*netmask' to its netmask and returns 0.  Otherwise, returns a positive
 * errno value and sets '*address' to 0 (INADDR_ANY).
 *
 * The following error values have well-defined meanings:
 *
 *   - EADDRNOTAVAIL: 'netdev' has no assigned IPv4 address.
 *
 *   - EOPNOTSUPP: No IPv4 network stack attached to 'netdev'.
 *
 * 'address' or 'netmask' or both may be null, in which case the address or
 * netmask is not reported. */
int
netdev_get_in4(const struct netdev *netdev,
               struct in_addr *address_, struct in_addr *netmask_)
{
    struct in_addr address;
    struct in_addr netmask;
    int error;

    error = (netdev_get_dev(netdev)->netdev_class->get_in4
             ? netdev_get_dev(netdev)->netdev_class->get_in4(netdev,
                    &address, &netmask)
             : EOPNOTSUPP);
    if (address_) {
        address_->s_addr = error ? 0 : address.s_addr;
    }
    if (netmask_) {
        netmask_->s_addr = error ? 0 : netmask.s_addr;
    }
    return error;
}

/* Assigns 'addr' as 'netdev''s IPv4 address and 'mask' as its netmask.  If
 * 'addr' is INADDR_ANY, 'netdev''s IPv4 address is cleared.  Returns a
 * positive errno value. */
int
netdev_set_in4(struct netdev *netdev, struct in_addr addr, struct in_addr mask)
{
    return (netdev_get_dev(netdev)->netdev_class->set_in4
            ? netdev_get_dev(netdev)->netdev_class->set_in4(netdev, addr, mask)
            : EOPNOTSUPP);
}

/* Obtains ad IPv4 address from device name and save the address in
 * in4.  Returns 0 if successful, otherwise a positive errno value.
 */
int
netdev_get_in4_by_name(const char *device_name, struct in_addr *in4)
{
    struct netdev *netdev;
    int error;

    error = netdev_open(device_name, "system", &netdev);
    if (error) {
        in4->s_addr = htonl(0);
        return error;
    }

    error = netdev_get_in4(netdev, in4, NULL);
    netdev_close(netdev);
    return error;
}

/* Adds 'router' as a default IP gateway for the TCP/IP stack that corresponds
 * to 'netdev'. */
int
netdev_add_router(struct netdev *netdev, struct in_addr router)
{
    COVERAGE_INC(netdev_add_router);
    return (netdev_get_dev(netdev)->netdev_class->add_router
            ? netdev_get_dev(netdev)->netdev_class->add_router(netdev, router)
            : EOPNOTSUPP);
}

/* Looks up the next hop for 'host' for the TCP/IP stack that corresponds to
 * 'netdev'.  If a route cannot not be determined, sets '*next_hop' to 0,
 * '*netdev_name' to null, and returns a positive errno value.  Otherwise, if a
 * next hop is found, stores the next hop gateway's address (0 if 'host' is on
 * a directly connected network) in '*next_hop' and a copy of the name of the
 * device to reach 'host' in '*netdev_name', and returns 0.  The caller is
 * responsible for freeing '*netdev_name' (by calling free()). */
int
netdev_get_next_hop(const struct netdev *netdev,
                    const struct in_addr *host, struct in_addr *next_hop,
                    char **netdev_name)
{
    int error = (netdev_get_dev(netdev)->netdev_class->get_next_hop
                 ? netdev_get_dev(netdev)->netdev_class->get_next_hop(
                        host, next_hop, netdev_name)
                 : EOPNOTSUPP);
    if (error) {
        next_hop->s_addr = 0;
        *netdev_name = NULL;
    }
    return error;
}

/* Populates 'smap' with status information.
 *
 * Populates 'smap' with 'netdev' specific status information.  This
 * information may be used to populate the status column of the Interface table
 * as defined in ovs-vswitchd.conf.db(5). */
int
netdev_get_drv_info(const struct netdev *netdev, struct smap *smap)
{
    struct netdev_dev *dev = netdev_get_dev(netdev);

    return (dev->netdev_class->get_drv_info
            ? dev->netdev_class->get_drv_info(netdev, smap)
            : EOPNOTSUPP);
}

/* If 'netdev' has an assigned IPv6 address, sets '*in6' to that address and
 * returns 0.  Otherwise, returns a positive errno value and sets '*in6' to
 * all-zero-bits (in6addr_any).
 *
 * The following error values have well-defined meanings:
 *
 *   - EADDRNOTAVAIL: 'netdev' has no assigned IPv6 address.
 *
 *   - EOPNOTSUPP: No IPv6 network stack attached to 'netdev'.
 *
 * 'in6' may be null, in which case the address itself is not reported. */
int
netdev_get_in6(const struct netdev *netdev, struct in6_addr *in6)
{
    struct in6_addr dummy;
    int error;

    error = (netdev_get_dev(netdev)->netdev_class->get_in6
             ? netdev_get_dev(netdev)->netdev_class->get_in6(netdev,
                    in6 ? in6 : &dummy)
             : EOPNOTSUPP);
    if (error && in6) {
        memset(in6, 0, sizeof *in6);
    }
    return error;
}

/* On 'netdev', turns off the flags in 'off' and then turns on the flags in
 * 'on'.  If 'permanent' is true, the changes will persist; otherwise, they
 * will be reverted when 'netdev' is closed or the program exits.  Returns 0 if
 * successful, otherwise a positive errno value. */
static int
do_update_flags(struct netdev *netdev, enum netdev_flags off,
                enum netdev_flags on, enum netdev_flags *old_flagsp,
                bool permanent)
{
    enum netdev_flags old_flags;
    int error;

    error = netdev_get_dev(netdev)->netdev_class->update_flags(netdev,
                off & ~on, on, &old_flags);
    if (error) {
        VLOG_WARN_RL(&rl, "failed to %s flags for network device %s: %s",
                     off || on ? "set" : "get", netdev_get_name(netdev),
                     strerror(error));
        old_flags = 0;
    } else if ((off || on) && !permanent) {
        enum netdev_flags new_flags = (old_flags & ~off) | on;
        enum netdev_flags changed_flags = old_flags ^ new_flags;
        if (changed_flags) {
            if (!netdev->changed_flags) {
                netdev->save_flags = old_flags;
            }
            netdev->changed_flags |= changed_flags;
        }
    }
    if (old_flagsp) {
        *old_flagsp = old_flags;
    }
    return error;
}

/* Obtains the current flags for 'netdev' and stores them into '*flagsp'.
 * Returns 0 if successful, otherwise a positive errno value.  On failure,
 * stores 0 into '*flagsp'. */
int
netdev_get_flags(const struct netdev *netdev_, enum netdev_flags *flagsp)
{
    struct netdev *netdev = CONST_CAST(struct netdev *, netdev_);
    return do_update_flags(netdev, 0, 0, flagsp, false);
}

/* Sets the flags for 'netdev' to 'flags'.
 * If 'permanent' is true, the changes will persist; otherwise, they
 * will be reverted when 'netdev' is closed or the program exits.
 * Returns 0 if successful, otherwise a positive errno value. */
int
netdev_set_flags(struct netdev *netdev, enum netdev_flags flags,
                 bool permanent)
{
    return do_update_flags(netdev, -1, flags, NULL, permanent);
}

/* Turns on the specified 'flags' on 'netdev'.
 * If 'permanent' is true, the changes will persist; otherwise, they
 * will be reverted when 'netdev' is closed or the program exits.
 * Returns 0 if successful, otherwise a positive errno value. */
int
netdev_turn_flags_on(struct netdev *netdev, enum netdev_flags flags,
                     bool permanent)
{
    return do_update_flags(netdev, 0, flags, NULL, permanent);
}

/* Turns off the specified 'flags' on 'netdev'.
 * If 'permanent' is true, the changes will persist; otherwise, they
 * will be reverted when 'netdev' is closed or the program exits.
 * Returns 0 if successful, otherwise a positive errno value. */
int
netdev_turn_flags_off(struct netdev *netdev, enum netdev_flags flags,
                      bool permanent)
{
    return do_update_flags(netdev, flags, 0, NULL, permanent);
}

/* Looks up the ARP table entry for 'ip' on 'netdev'.  If one exists and can be
 * successfully retrieved, it stores the corresponding MAC address in 'mac' and
 * returns 0.  Otherwise, it returns a positive errno value; in particular,
 * ENXIO indicates that there is no ARP table entry for 'ip' on 'netdev'. */
int
netdev_arp_lookup(const struct netdev *netdev,
                  ovs_be32 ip, uint8_t mac[ETH_ADDR_LEN])
{
    int error = (netdev_get_dev(netdev)->netdev_class->arp_lookup
                 ? netdev_get_dev(netdev)->netdev_class->arp_lookup(netdev,
                        ip, mac)
                 : EOPNOTSUPP);
    if (error) {
        memset(mac, 0, ETH_ADDR_LEN);
    }
    return error;
}

/* Returns true if carrier is active (link light is on) on 'netdev'. */
bool
netdev_get_carrier(const struct netdev *netdev)
{
    int error;
    enum netdev_flags flags;
    bool carrier;

    netdev_get_flags(netdev, &flags);
    if (!(flags & NETDEV_UP)) {
        return false;
    }

    if (!netdev_get_dev(netdev)->netdev_class->get_carrier) {
        return true;
    }

    error = netdev_get_dev(netdev)->netdev_class->get_carrier(netdev,
                                                              &carrier);
    if (error) {
        VLOG_DBG("%s: failed to get network device carrier status, assuming "
                 "down: %s", netdev_get_name(netdev), strerror(error));
        carrier = false;
    }

    return carrier;
}

/* Returns the number of times 'netdev''s carrier has changed. */
long long int
netdev_get_carrier_resets(const struct netdev *netdev)
{
    return (netdev_get_dev(netdev)->netdev_class->get_carrier_resets
            ? netdev_get_dev(netdev)->netdev_class->get_carrier_resets(netdev)
            : 0);
}

/* Attempts to force netdev_get_carrier() to poll 'netdev''s MII registers for
 * link status instead of checking 'netdev''s carrier.  'netdev''s MII
 * registers will be polled once ever 'interval' milliseconds.  If 'netdev'
 * does not support MII, another method may be used as a fallback.  If
 * 'interval' is less than or equal to zero, reverts netdev_get_carrier() to
 * its normal behavior.
 *
 * Returns 0 if successful, otherwise a positive errno value. */
int
netdev_set_miimon_interval(struct netdev *netdev, long long int interval)
{
    struct netdev_dev *netdev_dev = netdev_get_dev(netdev);
    return (netdev_dev->netdev_class->set_miimon_interval
            ? netdev_dev->netdev_class->set_miimon_interval(netdev, interval)
            : EOPNOTSUPP);
}

/* Retrieves current device stats for 'netdev'. */
int
netdev_get_stats(const struct netdev *netdev, struct netdev_stats *stats)
{
    int error;

    COVERAGE_INC(netdev_get_stats);
    error = (netdev_get_dev(netdev)->netdev_class->get_stats
             ? netdev_get_dev(netdev)->netdev_class->get_stats(netdev, stats)
             : EOPNOTSUPP);
    if (error) {
        memset(stats, 0xff, sizeof *stats);
    }
    return error;
}

/* Attempts to change the stats for 'netdev' to those provided in 'stats'.
 * Returns 0 if successful, otherwise a positive errno value.
 *
 * This will probably fail for most network devices.  Some devices might only
 * allow setting their stats to 0. */
int
netdev_set_stats(struct netdev *netdev, const struct netdev_stats *stats)
{
    return (netdev_get_dev(netdev)->netdev_class->set_stats
             ? netdev_get_dev(netdev)->netdev_class->set_stats(netdev, stats)
             : EOPNOTSUPP);
}

/* Attempts to set input rate limiting (policing) policy, such that up to
 * 'kbits_rate' kbps of traffic is accepted, with a maximum accumulative burst
 * size of 'kbits' kb. */
int
netdev_set_policing(struct netdev *netdev, uint32_t kbits_rate,
                    uint32_t kbits_burst)
{
    return (netdev_get_dev(netdev)->netdev_class->set_policing
            ? netdev_get_dev(netdev)->netdev_class->set_policing(netdev,
                    kbits_rate, kbits_burst)
            : EOPNOTSUPP);
}

/* Adds to 'types' all of the forms of QoS supported by 'netdev', or leaves it
 * empty if 'netdev' does not support QoS.  Any names added to 'types' should
 * be documented as valid for the "type" column in the "QoS" table in
 * vswitchd/vswitch.xml (which is built as ovs-vswitchd.conf.db(8)).
 *
 * Every network device supports disabling QoS with a type of "", but this type
 * will not be added to 'types'.
 *
 * The caller must initialize 'types' (e.g. with sset_init()) before calling
 * this function.  The caller is responsible for destroying 'types' (e.g. with
 * sset_destroy()) when it is no longer needed.
 *
 * Returns 0 if successful, otherwise a positive errno value. */
int
netdev_get_qos_types(const struct netdev *netdev, struct sset *types)
{
    const struct netdev_class *class = netdev_get_dev(netdev)->netdev_class;
    return (class->get_qos_types
            ? class->get_qos_types(netdev, types)
            : 0);
}

/* Queries 'netdev' for its capabilities regarding the specified 'type' of QoS,
 * which should be "" or one of the types returned by netdev_get_qos_types()
 * for 'netdev'.  Returns 0 if successful, otherwise a positive errno value.
 * On success, initializes 'caps' with the QoS capabilities; on failure, clears
 * 'caps' to all zeros. */
int
netdev_get_qos_capabilities(const struct netdev *netdev, const char *type,
                            struct netdev_qos_capabilities *caps)
{
    const struct netdev_class *class = netdev_get_dev(netdev)->netdev_class;

    if (*type) {
        int retval = (class->get_qos_capabilities
                      ? class->get_qos_capabilities(netdev, type, caps)
                      : EOPNOTSUPP);
        if (retval) {
            memset(caps, 0, sizeof *caps);
        }
        return retval;
    } else {
        /* Every netdev supports turning off QoS. */
        memset(caps, 0, sizeof *caps);
        return 0;
    }
}

/* Obtains the number of queues supported by 'netdev' for the specified 'type'
 * of QoS.  Returns 0 if successful, otherwise a positive errno value.  Stores
 * the number of queues (zero on failure) in '*n_queuesp'.
 *
 * This is just a simple wrapper around netdev_get_qos_capabilities(). */
int
netdev_get_n_queues(const struct netdev *netdev,
                    const char *type, unsigned int *n_queuesp)
{
    struct netdev_qos_capabilities caps;
    int retval;

    retval = netdev_get_qos_capabilities(netdev, type, &caps);
    *n_queuesp = caps.n_queues;
    return retval;
}

/* Queries 'netdev' about its currently configured form of QoS.  If successful,
 * stores the name of the current form of QoS into '*typep', stores any details
 * of configuration as string key-value pairs in 'details', and returns 0.  On
 * failure, sets '*typep' to NULL and returns a positive errno value.
 *
 * A '*typep' of "" indicates that QoS is currently disabled on 'netdev'.
 *
 * The caller must initialize 'details' as an empty smap (e.g. with
 * smap_init()) before calling this function.  The caller must free 'details'
 * when it is no longer needed (e.g. with smap_destroy()).
 *
 * The caller must not modify or free '*typep'.
 *
 * '*typep' will be one of the types returned by netdev_get_qos_types() for
 * 'netdev'.  The contents of 'details' should be documented as valid for
 * '*typep' in the "other_config" column in the "QoS" table in
 * vswitchd/vswitch.xml (which is built as ovs-vswitchd.conf.db(8)). */
int
netdev_get_qos(const struct netdev *netdev,
               const char **typep, struct smap *details)
{
    const struct netdev_class *class = netdev_get_dev(netdev)->netdev_class;
    int retval;

    if (class->get_qos) {
        retval = class->get_qos(netdev, typep, details);
        if (retval) {
            *typep = NULL;
            smap_clear(details);
        }
        return retval;
    } else {
        /* 'netdev' doesn't support QoS, so report that QoS is disabled. */
        *typep = "";
        return 0;
    }
}

/* Attempts to reconfigure QoS on 'netdev', changing the form of QoS to 'type'
 * with details of configuration from 'details'.  Returns 0 if successful,
 * otherwise a positive errno value.  On error, the previous QoS configuration
 * is retained.
 *
 * When this function changes the type of QoS (not just 'details'), this also
 * resets all queue configuration for 'netdev' to their defaults (which depend
 * on the specific type of QoS).  Otherwise, the queue configuration for
 * 'netdev' is unchanged.
 *
 * 'type' should be "" (to disable QoS) or one of the types returned by
 * netdev_get_qos_types() for 'netdev'.  The contents of 'details' should be
 * documented as valid for the given 'type' in the "other_config" column in the
 * "QoS" table in vswitchd/vswitch.xml (which is built as
 * ovs-vswitchd.conf.db(8)).
 *
 * NULL may be specified for 'details' if there are no configuration
 * details. */
int
netdev_set_qos(struct netdev *netdev,
               const char *type, const struct smap *details)
{
    const struct netdev_class *class = netdev_get_dev(netdev)->netdev_class;

    if (!type) {
        type = "";
    }

    if (class->set_qos) {
        if (!details) {
            static struct smap empty = SMAP_INITIALIZER(&empty);
            details = &empty;
        }
        return class->set_qos(netdev, type, details);
    } else {
        return *type ? EOPNOTSUPP : 0;
    }
}

/* Queries 'netdev' for information about the queue numbered 'queue_id'.  If
 * successful, adds that information as string key-value pairs to 'details'.
 * Returns 0 if successful, otherwise a positive errno value.
 *
 * 'queue_id' must be less than the number of queues supported by 'netdev' for
 * the current form of QoS (e.g. as returned by netdev_get_n_queues(netdev)).
 *
 * The returned contents of 'details' should be documented as valid for the
 * given 'type' in the "other_config" column in the "Queue" table in
 * vswitchd/vswitch.xml (which is built as ovs-vswitchd.conf.db(8)).
 *
 * The caller must initialize 'details' (e.g. with smap_init()) before calling
 * this function.  The caller must free 'details' when it is no longer needed
 * (e.g. with smap_destroy()). */
int
netdev_get_queue(const struct netdev *netdev,
                 unsigned int queue_id, struct smap *details)
{
    const struct netdev_class *class = netdev_get_dev(netdev)->netdev_class;
    int retval;

    retval = (class->get_queue
              ? class->get_queue(netdev, queue_id, details)
              : EOPNOTSUPP);
    if (retval) {
        smap_clear(details);
    }
    return retval;
}

/* Configures the queue numbered 'queue_id' on 'netdev' with the key-value
 * string pairs in 'details'.  The contents of 'details' should be documented
 * as valid for the given 'type' in the "other_config" column in the "Queue"
 * table in vswitchd/vswitch.xml (which is built as ovs-vswitchd.conf.db(8)).
 * Returns 0 if successful, otherwise a positive errno value.  On failure, the
 * given queue's configuration should be unmodified.
 *
 * 'queue_id' must be less than the number of queues supported by 'netdev' for
 * the current form of QoS (e.g. as returned by netdev_get_n_queues(netdev)).
 *
 * This function does not modify 'details', and the caller retains ownership of
 * it. */
int
netdev_set_queue(struct netdev *netdev,
                 unsigned int queue_id, const struct smap *details)
{
    const struct netdev_class *class = netdev_get_dev(netdev)->netdev_class;
    return (class->set_queue
            ? class->set_queue(netdev, queue_id, details)
            : EOPNOTSUPP);
}

/* Attempts to delete the queue numbered 'queue_id' from 'netdev'.  Some kinds
 * of QoS may have a fixed set of queues, in which case attempts to delete them
 * will fail with EOPNOTSUPP.
 *
 * Returns 0 if successful, otherwise a positive errno value.  On failure, the
 * given queue will be unmodified.
 *
 * 'queue_id' must be less than the number of queues supported by 'netdev' for
 * the current form of QoS (e.g. as returned by
 * netdev_get_n_queues(netdev)). */
int
netdev_delete_queue(struct netdev *netdev, unsigned int queue_id)
{
    const struct netdev_class *class = netdev_get_dev(netdev)->netdev_class;
    return (class->delete_queue
            ? class->delete_queue(netdev, queue_id)
            : EOPNOTSUPP);
}

/* Obtains statistics about 'queue_id' on 'netdev'.  On success, returns 0 and
 * fills 'stats' with the queue's statistics; individual members of 'stats' may
 * be set to all-1-bits if the statistic is unavailable.  On failure, returns a
 * positive errno value and fills 'stats' with all-1-bits. */
int
netdev_get_queue_stats(const struct netdev *netdev, unsigned int queue_id,
                       struct netdev_queue_stats *stats)
{
    const struct netdev_class *class = netdev_get_dev(netdev)->netdev_class;
    int retval;

    retval = (class->get_queue_stats
              ? class->get_queue_stats(netdev, queue_id, stats)
              : EOPNOTSUPP);
    if (retval) {
        memset(stats, 0xff, sizeof *stats);
    }
    return retval;
}

/* Iterates over all of 'netdev''s queues, calling 'cb' with the queue's ID,
 * its configuration, and the 'aux' specified by the caller.  The order of
 * iteration is unspecified, but (when successful) each queue is visited
 * exactly once.
 *
 * Calling this function may be more efficient than calling netdev_get_queue()
 * for every queue.
 *
 * 'cb' must not modify or free the 'details' argument passed in.  It may
 * delete or modify the queue passed in as its 'queue_id' argument.  It may
 * modify but must not delete any other queue within 'netdev'.  'cb' should not
 * add new queues because this may cause some queues to be visited twice or not
 * at all.
 *
 * Returns 0 if successful, otherwise a positive errno value.  On error, some
 * configured queues may not have been included in the iteration. */
int
netdev_dump_queues(const struct netdev *netdev,
                   netdev_dump_queues_cb *cb, void *aux)
{
    const struct netdev_class *class = netdev_get_dev(netdev)->netdev_class;
    return (class->dump_queues
            ? class->dump_queues(netdev, cb, aux)
            : EOPNOTSUPP);
}

/* Iterates over all of 'netdev''s queues, calling 'cb' with the queue's ID,
 * its statistics, and the 'aux' specified by the caller.  The order of
 * iteration is unspecified, but (when successful) each queue is visited
 * exactly once.
 *
 * Calling this function may be more efficient than calling
 * netdev_get_queue_stats() for every queue.
 *
 * 'cb' must not modify or free the statistics passed in.
 *
 * Returns 0 if successful, otherwise a positive errno value.  On error, some
 * configured queues may not have been included in the iteration. */
int
netdev_dump_queue_stats(const struct netdev *netdev,
                        netdev_dump_queue_stats_cb *cb, void *aux)
{
    const struct netdev_class *class = netdev_get_dev(netdev)->netdev_class;
    return (class->dump_queue_stats
            ? class->dump_queue_stats(netdev, cb, aux)
            : EOPNOTSUPP);
}

/* Returns a sequence number which indicates changes in one of 'netdev''s
 * properties.  The returned sequence will be nonzero so that callers have a
 * value which they may use as a reset when tracking 'netdev'.
 *
 * The returned sequence number will change whenever 'netdev''s flags,
 * features, ethernet address, or carrier changes.  It may change for other
 * reasons as well, or no reason at all. */
unsigned int
netdev_change_seq(const struct netdev *netdev)
{
    return netdev_get_dev(netdev)->netdev_class->change_seq(netdev);
}

/* Initializes 'netdev_dev' as a netdev device named 'name' of the specified
 * 'netdev_class'.  This function is ordinarily called from a netdev provider's
 * 'create' function.
 *
 * This function adds 'netdev_dev' to a netdev-owned shash, so it is
 * very important that 'netdev_dev' only be freed after calling
 * the refcount drops to zero.  */
void
netdev_dev_init(struct netdev_dev *netdev_dev, const char *name,
                const struct netdev_class *netdev_class)
{
    assert(!shash_find(&netdev_dev_shash, name));

    memset(netdev_dev, 0, sizeof *netdev_dev);
    netdev_dev->netdev_class = netdev_class;
    netdev_dev->name = xstrdup(name);
    netdev_dev->node = shash_add(&netdev_dev_shash, name, netdev_dev);
}

/* Undoes the results of initialization.
 *
 * Normally this function does not need to be called as netdev_close has
 * the same effect when the refcount drops to zero.
 * However, it may be called by providers due to an error on creation
 * that occurs after initialization.  It this case netdev_close() would
 * never be called. */
void
netdev_dev_uninit(struct netdev_dev *netdev_dev, bool destroy)
{
    char *name = netdev_dev->name;

    assert(!netdev_dev->ref_cnt);

    shash_delete(&netdev_dev_shash, netdev_dev->node);

    if (destroy) {
        netdev_dev->netdev_class->destroy(netdev_dev);
    }
    free(name);
}

/* Returns the class type of 'netdev_dev'.
 *
 * The caller must not free the returned value. */
const char *
netdev_dev_get_type(const struct netdev_dev *netdev_dev)
{
    return netdev_dev->netdev_class->type;
}

/* Returns the class associated with 'netdev_dev'. */
const struct netdev_class *
netdev_dev_get_class(const struct netdev_dev *netdev_dev)
{
    return netdev_dev->netdev_class;
}

/* Returns the name of 'netdev_dev'.
 *
 * The caller must not free the returned value. */
const char *
netdev_dev_get_name(const struct netdev_dev *netdev_dev)
{
    return netdev_dev->name;
}

/* Returns the netdev_dev with 'name' or NULL if there is none.
 *
 * The caller must not free the returned value. */
struct netdev_dev *
netdev_dev_from_name(const char *name)
{
    return shash_find_data(&netdev_dev_shash, name);
}

/* Fills 'device_list' with devices that match 'netdev_class'.
 *
 * The caller is responsible for initializing and destroying 'device_list'
 * but the contained netdev_devs must not be freed. */
void
netdev_dev_get_devices(const struct netdev_class *netdev_class,
                       struct shash *device_list)
{
    struct shash_node *node;
    SHASH_FOR_EACH (node, &netdev_dev_shash) {
        struct netdev_dev *dev = node->data;

        if (dev->netdev_class == netdev_class) {
            shash_add(device_list, node->name, node->data);
        }
    }
}

/* Initializes 'netdev' as a instance of the netdev_dev.
 *
 * This function adds 'netdev' to a netdev-owned linked list, so it is very
 * important that 'netdev' only be freed after calling netdev_close(). */
void
netdev_init(struct netdev *netdev, struct netdev_dev *netdev_dev)
{
    memset(netdev, 0, sizeof *netdev);
    netdev->netdev_dev = netdev_dev;
    list_push_back(&netdev_list, &netdev->node);
}

/* Undoes the results of initialization.
 *
 * Normally this function only needs to be called from netdev_close().
 * However, it may be called by providers due to an error on opening
 * that occurs after initialization.  It this case netdev_close() would
 * never be called. */
void
netdev_uninit(struct netdev *netdev, bool close)
{
    /* Restore flags that we changed, if any. */
    int error = restore_flags(netdev);
    list_remove(&netdev->node);
    if (error) {
        VLOG_WARN("failed to restore network device flags on %s: %s",
                  netdev_get_name(netdev), strerror(error));
    }

    if (close) {
        netdev_get_dev(netdev)->netdev_class->close(netdev);
    }
}


/* Returns the class type of 'netdev'.
 *
 * The caller must not free the returned value. */
const char *
netdev_get_type(const struct netdev *netdev)
{
    return netdev_get_dev(netdev)->netdev_class->type;
}

struct netdev_dev *
netdev_get_dev(const struct netdev *netdev)
{
    return netdev->netdev_dev;
}

/* Restore the network device flags on 'netdev' to those that were active
 * before we changed them.  Returns 0 if successful, otherwise a positive
 * errno value.
 *
 * To avoid reentry, the caller must ensure that fatal signals are blocked. */
static int
restore_flags(struct netdev *netdev)
{
    if (netdev->changed_flags) {
        enum netdev_flags restore = netdev->save_flags & netdev->changed_flags;
        enum netdev_flags old_flags;
        return netdev_get_dev(netdev)->netdev_class->update_flags(netdev,
                                           netdev->changed_flags & ~restore,
                                           restore, &old_flags);
    }
    return 0;
}

/* Close all netdevs on shutdown so they can do any needed cleanup such as
 * destroying devices, restoring flags, etc. */
static void
close_all_netdevs(void *aux OVS_UNUSED)
{
    struct netdev *netdev, *next;
    LIST_FOR_EACH_SAFE(netdev, next, node, &netdev_list) {
        netdev_close(netdev);
    }
}<|MERGE_RESOLUTION|>--- conflicted
+++ resolved
@@ -82,14 +82,11 @@
 	netdev_register_provider(&netdev_tap_pl_class);
         netdev_vport_register();
 #endif
-<<<<<<< HEAD
 #ifdef __FreeBSD__
         netdev_register_provider(&netdev_tap_class);
         netdev_register_provider(&netdev_bsd_class);
 #endif
-=======
 	netdev_register_provider(&netdev_tunnel_class);
->>>>>>> ffa2665d
     }
 }
 
