/*
 * Copyright (c) 2008, 2009, 2010, 2011, 2012, 2013 Nicira, Inc.
 *
 * Licensed under the Apache License, Version 2.0 (the "License");
 * you may not use this file except in compliance with the License.
 * You may obtain a copy of the License at:
 *
 *     http://www.apache.org/licenses/LICENSE-2.0
 *
 * Unless required by applicable law or agreed to in writing, software
 * distributed under the License is distributed on an "AS IS" BASIS,
 * WITHOUT WARRANTIES OR CONDITIONS OF ANY KIND, either express or implied.
 * See the License for the specific language governing permissions and
 * limitations under the License.
 */

#include <config.h>
#include "netdev.h"

#include <errno.h>
#include <inttypes.h>
#include <netinet/in.h>
#include <stdlib.h>
#include <string.h>
#include <unistd.h>

#include "coverage.h"
#include "dpif.h"
#include "dynamic-string.h"
#include "fatal-signal.h"
#include "hash.h"
#include "list.h"
#include "netdev-provider.h"
#include "netdev-vport.h"
#include "ofpbuf.h"
#include "openflow/openflow.h"
#include "packets.h"
#include "poll-loop.h"
#include "shash.h"
#include "smap.h"
#include "sset.h"
#include "svec.h"
#include "vlog.h"

VLOG_DEFINE_THIS_MODULE(netdev);

COVERAGE_DEFINE(netdev_received);
COVERAGE_DEFINE(netdev_sent);
COVERAGE_DEFINE(netdev_add_router);
COVERAGE_DEFINE(netdev_get_stats);

struct netdev_saved_flags {
    struct netdev *netdev;
    struct list node;           /* In struct netdev's saved_flags_list. */
    enum netdev_flags saved_flags;
    enum netdev_flags saved_values;
};

/* Protects 'netdev_shash' and the mutable members of struct netdev. */
static struct ovs_mutex netdev_mutex = OVS_MUTEX_INITIALIZER;

/* All created network devices. */
static struct shash netdev_shash OVS_GUARDED_BY(netdev_mutex)
    = SHASH_INITIALIZER(&netdev_shash);

/* Protects 'netdev_classes' against insertions or deletions.
 *
 * This is not an rwlock for performance reasons but to allow recursive
 * acquisition when calling into providers.  For example, netdev_run() calls
 * into provider 'run' functions, which might reasonably want to call one of
 * the netdev functions that takes netdev_class_rwlock read-only. */
static struct ovs_rwlock netdev_class_rwlock OVS_ACQ_BEFORE(netdev_mutex)
    = OVS_RWLOCK_INITIALIZER;

/* Contains 'struct netdev_registered_class'es. */
static struct hmap netdev_classes OVS_GUARDED_BY(netdev_class_rwlock)
    = HMAP_INITIALIZER(&netdev_classes);

struct netdev_registered_class {
    struct hmap_node hmap_node; /* In 'netdev_classes', by class->type. */
    const struct netdev_class *class;
    atomic_int ref_cnt;         /* Number of 'struct netdev's of this class. */
};

/* This is set pretty low because we probably won't learn anything from the
 * additional log messages. */
static struct vlog_rate_limit rl = VLOG_RATE_LIMIT_INIT(5, 20);

static void restore_all_flags(void *aux OVS_UNUSED);
void update_device_args(struct netdev *, const struct shash *args);

static void
netdev_initialize(void)
    OVS_EXCLUDED(netdev_class_rwlock, netdev_mutex)
{
    static struct ovsthread_once once = OVSTHREAD_ONCE_INITIALIZER;

    if (ovsthread_once_start(&once)) {
        fatal_signal_add_hook(restore_all_flags, NULL, NULL, true);
        netdev_vport_patch_register();

#ifdef LINUX_DATAPATH
        netdev_register_provider(&netdev_linux_class);
        netdev_register_provider(&netdev_internal_class);
        netdev_register_provider(&netdev_tap_class);
        netdev_vport_tunnel_register();
#endif
#if defined(__FreeBSD__) || defined(__NetBSD__)
        netdev_register_provider(&netdev_tap_class);
        netdev_register_provider(&netdev_bsd_class);
#endif
<<<<<<< HEAD
	netdev_register_provider(&netdev_tunnel_class);
	netdev_register_provider(&netdev_pltap_class);
=======

        ovsthread_once_done(&once);
>>>>>>> 11aa8dff
    }
}

/* Performs periodic work needed by all the various kinds of netdevs.
 *
 * If your program opens any netdevs, it must call this function within its
 * main poll loop. */
void
netdev_run(void)
    OVS_EXCLUDED(netdev_class_rwlock, netdev_mutex)
{
    struct netdev_registered_class *rc;

    ovs_rwlock_rdlock(&netdev_class_rwlock);
    HMAP_FOR_EACH (rc, hmap_node, &netdev_classes) {
        rc->class->run();
    }
    ovs_rwlock_unlock(&netdev_class_rwlock);
}

/* Arranges for poll_block() to wake up when netdev_run() needs to be called.
 *
 * If your program opens any netdevs, it must call this function within its
 * main poll loop. */
void
netdev_wait(void)
    OVS_EXCLUDED(netdev_class_rwlock, netdev_mutex)
{
    struct netdev_registered_class *rc;

    ovs_rwlock_rdlock(&netdev_class_rwlock);
    HMAP_FOR_EACH (rc, hmap_node, &netdev_classes) {
        rc->class->wait();
    }
    ovs_rwlock_unlock(&netdev_class_rwlock);
}

static struct netdev_registered_class *
netdev_lookup_class(const char *type)
    OVS_REQ_RDLOCK(netdev_class_rwlock)
{
    struct netdev_registered_class *rc;

    HMAP_FOR_EACH_WITH_HASH (rc, hmap_node, hash_string(type, 0),
                             &netdev_classes) {
        if (!strcmp(type, rc->class->type)) {
            return rc;
        }
    }
    return NULL;
}

/* Initializes and registers a new netdev provider.  After successful
 * registration, new netdevs of that type can be opened using netdev_open(). */
int
netdev_register_provider(const struct netdev_class *new_class)
    OVS_EXCLUDED(netdev_class_rwlock, netdev_mutex)
{
    int error;

    ovs_rwlock_wrlock(&netdev_class_rwlock);
    if (netdev_lookup_class(new_class->type)) {
        VLOG_WARN("attempted to register duplicate netdev provider: %s",
                   new_class->type);
        error = EEXIST;
    } else {
        error = new_class->init ? new_class->init() : 0;
        if (!error) {
            struct netdev_registered_class *rc;

            rc = xmalloc(sizeof *rc);
            hmap_insert(&netdev_classes, &rc->hmap_node,
                        hash_string(new_class->type, 0));
            rc->class = new_class;
            atomic_init(&rc->ref_cnt, 0);
        } else {
            VLOG_ERR("failed to initialize %s network device class: %s",
                     new_class->type, ovs_strerror(error));
        }
    }
    ovs_rwlock_unlock(&netdev_class_rwlock);

    return error;
}

/* Unregisters a netdev provider.  'type' must have been previously
 * registered and not currently be in use by any netdevs.  After unregistration
 * new netdevs of that type cannot be opened using netdev_open(). */
int
netdev_unregister_provider(const char *type)
    OVS_EXCLUDED(netdev_class_rwlock, netdev_mutex)
{
    struct netdev_registered_class *rc;
    int error;

    ovs_rwlock_wrlock(&netdev_class_rwlock);
    rc = netdev_lookup_class(type);
    if (!rc) {
        VLOG_WARN("attempted to unregister a netdev provider that is not "
                  "registered: %s", type);
        error = EAFNOSUPPORT;
    } else {
        int ref_cnt;

        atomic_read(&rc->ref_cnt, &ref_cnt);
        if (!ref_cnt) {
            hmap_remove(&netdev_classes, &rc->hmap_node);
            free(rc);
            error = 0;
        } else {
            VLOG_WARN("attempted to unregister in use netdev provider: %s",
                      type);
            error = EBUSY;
        }
    }
    ovs_rwlock_unlock(&netdev_class_rwlock);

    return error;
}

/* Clears 'types' and enumerates the types of all currently registered netdev
 * providers into it.  The caller must first initialize the sset. */
void
netdev_enumerate_types(struct sset *types)
    OVS_EXCLUDED(netdev_mutex)
{
    struct netdev_registered_class *rc;

    netdev_initialize();
    sset_clear(types);

    ovs_rwlock_rdlock(&netdev_class_rwlock);
    HMAP_FOR_EACH (rc, hmap_node, &netdev_classes) {
        sset_add(types, rc->class->type);
    }
    ovs_rwlock_unlock(&netdev_class_rwlock);
}

/* Check that the network device name is not the same as any of the registered
 * vport providers' dpif_port name (dpif_port is NULL if the vport provider
 * does not define it) or the datapath internal port name (e.g. ovs-system).
 *
 * Returns true if there is a name conflict, false otherwise. */
bool
netdev_is_reserved_name(const char *name)
    OVS_EXCLUDED(netdev_mutex)
{
    struct netdev_registered_class *rc;

    netdev_initialize();

    ovs_rwlock_rdlock(&netdev_class_rwlock);
    HMAP_FOR_EACH (rc, hmap_node, &netdev_classes) {
        const char *dpif_port = netdev_vport_class_get_dpif_port(rc->class);
        if (dpif_port && !strcmp(dpif_port, name)) {
            ovs_rwlock_unlock(&netdev_class_rwlock);
            return true;
        }
    }
    ovs_rwlock_unlock(&netdev_class_rwlock);

    if (!strncmp(name, "ovs-", 4)) {
        struct sset types;
        const char *type;

        sset_init(&types);
        dp_enumerate_types(&types);
        SSET_FOR_EACH (type, &types) {
            if (!strcmp(name+4, type)) {
                sset_destroy(&types);
                return true;
            }
        }
        sset_destroy(&types);
    }

    return false;
}

/* Opens the network device named 'name' (e.g. "eth0") of the specified 'type'
 * (e.g. "system") and returns zero if successful, otherwise a positive errno
 * value.  On success, sets '*netdevp' to the new network device, otherwise to
 * null.
 *
 * Some network devices may need to be configured (with netdev_set_config())
 * before they can be used. */
int
netdev_open(const char *name, const char *type, struct netdev **netdevp)
    OVS_EXCLUDED(netdev_mutex)
{
    struct netdev *netdev;
    int error;

    netdev_initialize();

    ovs_rwlock_rdlock(&netdev_class_rwlock);
    ovs_mutex_lock(&netdev_mutex);
    netdev = shash_find_data(&netdev_shash, name);
    if (!netdev) {
        struct netdev_registered_class *rc;

        rc = netdev_lookup_class(type && type[0] ? type : "system");
        if (rc) {
            netdev = rc->class->alloc();
            if (netdev) {
                memset(netdev, 0, sizeof *netdev);
                netdev->netdev_class = rc->class;
                netdev->name = xstrdup(name);
                netdev->node = shash_add(&netdev_shash, name, netdev);
                list_init(&netdev->saved_flags_list);

                error = rc->class->construct(netdev);
                if (!error) {
                    int old_ref_cnt;

                    atomic_add(&rc->ref_cnt, 1, &old_ref_cnt);
                } else {
                    free(netdev->name);
                    ovs_assert(list_is_empty(&netdev->saved_flags_list));
                    shash_delete(&netdev_shash, netdev->node);
                    rc->class->dealloc(netdev);
                }
            } else {
                error = ENOMEM;
            }
        } else {
            VLOG_WARN("could not create netdev %s of unknown type %s",
                      name, type);
            error = EAFNOSUPPORT;
        }
    } else {
        error = 0;
    }

    ovs_mutex_unlock(&netdev_mutex);
    ovs_rwlock_unlock(&netdev_class_rwlock);

    if (!error) {
        netdev->ref_cnt++;
        *netdevp = netdev;
    } else {
        *netdevp = NULL;
    }
    return error;
}

/* Returns a reference to 'netdev_' for the caller to own. Returns null if
 * 'netdev_' is null. */
struct netdev *
netdev_ref(const struct netdev *netdev_)
    OVS_EXCLUDED(netdev_mutex)
{
    struct netdev *netdev = CONST_CAST(struct netdev *, netdev_);

    if (netdev) {
        ovs_mutex_lock(&netdev_mutex);
        ovs_assert(netdev->ref_cnt > 0);
        netdev->ref_cnt++;
        ovs_mutex_unlock(&netdev_mutex);
    }
    return netdev;
}

/* Reconfigures the device 'netdev' with 'args'.  'args' may be empty
 * or NULL if none are needed. */
int
netdev_set_config(struct netdev *netdev, const struct smap *args)
    OVS_EXCLUDED(netdev_mutex)
{
    if (netdev->netdev_class->set_config) {
        const struct smap no_args = SMAP_INITIALIZER(&no_args);
        return netdev->netdev_class->set_config(netdev,
                                                args ? args : &no_args);
    } else if (args && !smap_is_empty(args)) {
        VLOG_WARN("%s: arguments provided to device that is not configurable",
                  netdev_get_name(netdev));
    }

    return 0;
}

/* Returns the current configuration for 'netdev' in 'args'.  The caller must
 * have already initialized 'args' with smap_init().  Returns 0 on success, in
 * which case 'args' will be filled with 'netdev''s configuration.  On failure
 * returns a positive errno value, in which case 'args' will be empty.
 *
 * The caller owns 'args' and its contents and must eventually free them with
 * smap_destroy(). */
int
netdev_get_config(const struct netdev *netdev, struct smap *args)
    OVS_EXCLUDED(netdev_mutex)
{
    int error;

    smap_clear(args);
    if (netdev->netdev_class->get_config) {
        error = netdev->netdev_class->get_config(netdev, args);
        if (error) {
            smap_clear(args);
        }
    } else {
        error = 0;
    }

    return error;
}

const struct netdev_tunnel_config *
netdev_get_tunnel_config(const struct netdev *netdev)
    OVS_EXCLUDED(netdev_mutex)
{
    if (netdev->netdev_class->get_tunnel_config) {
        return netdev->netdev_class->get_tunnel_config(netdev);
    } else {
        return NULL;
    }
}

static void
netdev_unref(struct netdev *dev)
    OVS_RELEASES(netdev_mutex)
{
    ovs_assert(dev->ref_cnt);
    if (!--dev->ref_cnt) {
        const struct netdev_class *class = dev->netdev_class;
        struct netdev_registered_class *rc;
        int old_ref_cnt;

        dev->netdev_class->destruct(dev);

        shash_delete(&netdev_shash, dev->node);
        free(dev->name);
        dev->netdev_class->dealloc(dev);
        ovs_mutex_unlock(&netdev_mutex);

        ovs_rwlock_rdlock(&netdev_class_rwlock);
        rc = netdev_lookup_class(class->type);
        atomic_sub(&rc->ref_cnt, 1, &old_ref_cnt);
        ovs_assert(old_ref_cnt > 0);
        ovs_rwlock_unlock(&netdev_class_rwlock);
    } else {
        ovs_mutex_unlock(&netdev_mutex);
    }
}

/* Closes and destroys 'netdev'. */
void
netdev_close(struct netdev *netdev)
    OVS_EXCLUDED(netdev_mutex)
{
    if (netdev) {
        ovs_mutex_lock(&netdev_mutex);
        netdev_unref(netdev);
    }
}

/* Parses 'netdev_name_', which is of the form [type@]name into its component
 * pieces.  'name' and 'type' must be freed by the caller. */
void
netdev_parse_name(const char *netdev_name_, char **name, char **type)
{
    char *netdev_name = xstrdup(netdev_name_);
    char *separator;

    separator = strchr(netdev_name, '@');
    if (separator) {
        *separator = '\0';
        *type = netdev_name;
        *name = xstrdup(separator + 1);
    } else {
        *name = netdev_name;
        *type = xstrdup("system");
    }
}

int
netdev_rx_open(struct netdev *netdev, struct netdev_rx **rxp)
    OVS_EXCLUDED(netdev_mutex)
{
    int error;

    if (netdev->netdev_class->rx_alloc) {
        struct netdev_rx *rx = netdev->netdev_class->rx_alloc();
        if (rx) {
            rx->netdev = netdev;
            error = netdev->netdev_class->rx_construct(rx);
            if (!error) {
                ovs_mutex_lock(&netdev_mutex);
                netdev->ref_cnt++;
                ovs_mutex_unlock(&netdev_mutex);

                *rxp = rx;
                return 0;
            }
            netdev->netdev_class->rx_dealloc(rx);
        } else {
            error = ENOMEM;
        }
    } else {
        error = EOPNOTSUPP;
    }

    *rxp = NULL;
    return error;
}

void
netdev_rx_close(struct netdev_rx *rx)
    OVS_EXCLUDED(netdev_mutex)
{
    if (rx) {
        struct netdev *netdev = rx->netdev;
        netdev->netdev_class->rx_destruct(rx);
        netdev->netdev_class->rx_dealloc(rx);
        netdev_close(netdev);
    }
}

int
netdev_rx_recv(struct netdev_rx *rx, struct ofpbuf *buffer)
{
    int retval;

    ovs_assert(buffer->size == 0);
    ovs_assert(ofpbuf_tailroom(buffer) >= ETH_TOTAL_MIN);

    retval = rx->netdev->netdev_class->rx_recv(rx, buffer->data,
                                               ofpbuf_tailroom(buffer));
    if (retval >= 0) {
        COVERAGE_INC(netdev_received);
        buffer->size += retval;
        if (buffer->size < ETH_TOTAL_MIN) {
            ofpbuf_put_zeros(buffer, ETH_TOTAL_MIN - buffer->size);
        }
        return 0;
    } else {
        return -retval;
    }
}

void
netdev_rx_wait(struct netdev_rx *rx)
{
    rx->netdev->netdev_class->rx_wait(rx);
}

int
netdev_rx_drain(struct netdev_rx *rx)
{
    return (rx->netdev->netdev_class->rx_drain
            ? rx->netdev->netdev_class->rx_drain(rx)
            : 0);
}

/* Sends 'buffer' on 'netdev'.  Returns 0 if successful, otherwise a positive
 * errno value.  Returns EAGAIN without blocking if the packet cannot be queued
 * immediately.  Returns EMSGSIZE if a partial packet was transmitted or if
 * the packet is too big or too small to transmit on the device.
 *
 * The caller retains ownership of 'buffer' in all cases.
 *
 * The kernel maintains a packet transmission queue, so the caller is not
 * expected to do additional queuing of packets.
 *
 * Some network devices may not implement support for this function.  In such
 * cases this function will always return EOPNOTSUPP. */
int
netdev_send(struct netdev *netdev, const struct ofpbuf *buffer)
{
    int error;

    error = (netdev->netdev_class->send
             ? netdev->netdev_class->send(netdev, buffer->data, buffer->size)
             : EOPNOTSUPP);
    if (!error) {
        COVERAGE_INC(netdev_sent);
    }
    return error;
}

/* Registers with the poll loop to wake up from the next call to poll_block()
 * when the packet transmission queue has sufficient room to transmit a packet
 * with netdev_send().
 *
 * The kernel maintains a packet transmission queue, so the client is not
 * expected to do additional queuing of packets.  Thus, this function is
 * unlikely to ever be used.  It is included for completeness. */
void
netdev_send_wait(struct netdev *netdev)
{
    if (netdev->netdev_class->send_wait) {
        netdev->netdev_class->send_wait(netdev);
    }
}

/* Attempts to set 'netdev''s MAC address to 'mac'.  Returns 0 if successful,
 * otherwise a positive errno value. */
int
netdev_set_etheraddr(struct netdev *netdev, const uint8_t mac[ETH_ADDR_LEN])
{
    return netdev->netdev_class->set_etheraddr(netdev, mac);
}

/* Retrieves 'netdev''s MAC address.  If successful, returns 0 and copies the
 * the MAC address into 'mac'.  On failure, returns a positive errno value and
 * clears 'mac' to all-zeros. */
int
netdev_get_etheraddr(const struct netdev *netdev, uint8_t mac[ETH_ADDR_LEN])
{
    return netdev->netdev_class->get_etheraddr(netdev, mac);
}

/* Returns the name of the network device that 'netdev' represents,
 * e.g. "eth0".  The caller must not modify or free the returned string. */
const char *
netdev_get_name(const struct netdev *netdev)
{
    return netdev->name;
}

/* Retrieves the MTU of 'netdev'.  The MTU is the maximum size of transmitted
 * (and received) packets, in bytes, not including the hardware header; thus,
 * this is typically 1500 bytes for Ethernet devices.
 *
 * If successful, returns 0 and stores the MTU size in '*mtup'.  Returns
 * EOPNOTSUPP if 'netdev' does not have an MTU (as e.g. some tunnels do not).
 * On other failure, returns a positive errno value.  On failure, sets '*mtup'
 * to 0. */
int
netdev_get_mtu(const struct netdev *netdev, int *mtup)
{
    const struct netdev_class *class = netdev->netdev_class;
    int error;

    error = class->get_mtu ? class->get_mtu(netdev, mtup) : EOPNOTSUPP;
    if (error) {
        *mtup = 0;
        if (error != EOPNOTSUPP) {
            VLOG_DBG_RL(&rl, "failed to retrieve MTU for network device %s: "
                         "%s", netdev_get_name(netdev), ovs_strerror(error));
        }
    }
    return error;
}

/* Sets the MTU of 'netdev'.  The MTU is the maximum size of transmitted
 * (and received) packets, in bytes.
 *
 * If successful, returns 0.  Returns EOPNOTSUPP if 'netdev' does not have an
 * MTU (as e.g. some tunnels do not).  On other failure, returns a positive
 * errno value. */
int
netdev_set_mtu(const struct netdev *netdev, int mtu)
{
    const struct netdev_class *class = netdev->netdev_class;
    int error;

    error = class->set_mtu ? class->set_mtu(netdev, mtu) : EOPNOTSUPP;
    if (error && error != EOPNOTSUPP) {
        VLOG_DBG_RL(&rl, "failed to set MTU for network device %s: %s",
                     netdev_get_name(netdev), ovs_strerror(error));
    }

    return error;
}

/* Returns the ifindex of 'netdev', if successful, as a positive number.  On
 * failure, returns a negative errno value.
 *
 * The desired semantics of the ifindex value are a combination of those
 * specified by POSIX for if_nametoindex() and by SNMP for ifIndex.  An ifindex
 * value should be unique within a host and remain stable at least until
 * reboot.  SNMP says an ifindex "ranges between 1 and the value of ifNumber"
 * but many systems do not follow this rule anyhow.
 *
 * Some network devices may not implement support for this function.  In such
 * cases this function will always return -EOPNOTSUPP.
 */
int
netdev_get_ifindex(const struct netdev *netdev)
{
    int (*get_ifindex)(const struct netdev *);

    get_ifindex = netdev->netdev_class->get_ifindex;

    return get_ifindex ? get_ifindex(netdev) : -EOPNOTSUPP;
}

/* Stores the features supported by 'netdev' into each of '*current',
 * '*advertised', '*supported', and '*peer' that are non-null.  Each value is a
 * bitmap of "enum ofp_port_features" bits, in host byte order.  Returns 0 if
 * successful, otherwise a positive errno value.  On failure, all of the
 * passed-in values are set to 0.
 *
 * Some network devices may not implement support for this function.  In such
 * cases this function will always return EOPNOTSUPP. */
int
netdev_get_features(const struct netdev *netdev,
                    enum netdev_features *current,
                    enum netdev_features *advertised,
                    enum netdev_features *supported,
                    enum netdev_features *peer)
{
    int (*get_features)(const struct netdev *netdev,
                        enum netdev_features *current,
                        enum netdev_features *advertised,
                        enum netdev_features *supported,
                        enum netdev_features *peer);
    enum netdev_features dummy[4];
    int error;

    if (!current) {
        current = &dummy[0];
    }
    if (!advertised) {
        advertised = &dummy[1];
    }
    if (!supported) {
        supported = &dummy[2];
    }
    if (!peer) {
        peer = &dummy[3];
    }

    get_features = netdev->netdev_class->get_features;
    error = get_features
                    ? get_features(netdev, current, advertised, supported,
                                   peer)
                    : EOPNOTSUPP;
    if (error) {
        *current = *advertised = *supported = *peer = 0;
    }
    return error;
}

/* Returns the maximum speed of a network connection that has the NETDEV_F_*
 * bits in 'features', in bits per second.  If no bits that indicate a speed
 * are set in 'features', returns 'default_bps'. */
uint64_t
netdev_features_to_bps(enum netdev_features features,
                       uint64_t default_bps)
{
    enum {
        F_1000000MB = NETDEV_F_1TB_FD,
        F_100000MB = NETDEV_F_100GB_FD,
        F_40000MB = NETDEV_F_40GB_FD,
        F_10000MB = NETDEV_F_10GB_FD,
        F_1000MB = NETDEV_F_1GB_HD | NETDEV_F_1GB_FD,
        F_100MB = NETDEV_F_100MB_HD | NETDEV_F_100MB_FD,
        F_10MB = NETDEV_F_10MB_HD | NETDEV_F_10MB_FD
    };

    return (  features & F_1000000MB ? UINT64_C(1000000000000)
            : features & F_100000MB  ? UINT64_C(100000000000)
            : features & F_40000MB   ? UINT64_C(40000000000)
            : features & F_10000MB   ? UINT64_C(10000000000)
            : features & F_1000MB    ? UINT64_C(1000000000)
            : features & F_100MB     ? UINT64_C(100000000)
            : features & F_10MB      ? UINT64_C(10000000)
                                     : default_bps);
}

/* Returns true if any of the NETDEV_F_* bits that indicate a full-duplex link
 * are set in 'features', otherwise false. */
bool
netdev_features_is_full_duplex(enum netdev_features features)
{
    return (features & (NETDEV_F_10MB_FD | NETDEV_F_100MB_FD | NETDEV_F_1GB_FD
                        | NETDEV_F_10GB_FD | NETDEV_F_40GB_FD
                        | NETDEV_F_100GB_FD | NETDEV_F_1TB_FD)) != 0;
}

/* Set the features advertised by 'netdev' to 'advertise'.  Returns 0 if
 * successful, otherwise a positive errno value. */
int
netdev_set_advertisements(struct netdev *netdev,
                          enum netdev_features advertise)
{
    return (netdev->netdev_class->set_advertisements
            ? netdev->netdev_class->set_advertisements(
                    netdev, advertise)
            : EOPNOTSUPP);
}

/* If 'netdev' has an assigned IPv4 address, sets '*address' to that address
 * and '*netmask' to its netmask and returns 0.  Otherwise, returns a positive
 * errno value and sets '*address' to 0 (INADDR_ANY).
 *
 * The following error values have well-defined meanings:
 *
 *   - EADDRNOTAVAIL: 'netdev' has no assigned IPv4 address.
 *
 *   - EOPNOTSUPP: No IPv4 network stack attached to 'netdev'.
 *
 * 'address' or 'netmask' or both may be null, in which case the address or
 * netmask is not reported. */
int
netdev_get_in4(const struct netdev *netdev,
               struct in_addr *address_, struct in_addr *netmask_)
{
    struct in_addr address;
    struct in_addr netmask;
    int error;

    error = (netdev->netdev_class->get_in4
             ? netdev->netdev_class->get_in4(netdev,
                    &address, &netmask)
             : EOPNOTSUPP);
    if (address_) {
        address_->s_addr = error ? 0 : address.s_addr;
    }
    if (netmask_) {
        netmask_->s_addr = error ? 0 : netmask.s_addr;
    }
    return error;
}

/* Assigns 'addr' as 'netdev''s IPv4 address and 'mask' as its netmask.  If
 * 'addr' is INADDR_ANY, 'netdev''s IPv4 address is cleared.  Returns a
 * positive errno value. */
int
netdev_set_in4(struct netdev *netdev, struct in_addr addr, struct in_addr mask)
{
    return (netdev->netdev_class->set_in4
            ? netdev->netdev_class->set_in4(netdev, addr, mask)
            : EOPNOTSUPP);
}

/* Obtains ad IPv4 address from device name and save the address in
 * in4.  Returns 0 if successful, otherwise a positive errno value.
 */
int
netdev_get_in4_by_name(const char *device_name, struct in_addr *in4)
{
    struct netdev *netdev;
    int error;

    error = netdev_open(device_name, "system", &netdev);
    if (error) {
        in4->s_addr = htonl(0);
        return error;
    }

    error = netdev_get_in4(netdev, in4, NULL);
    netdev_close(netdev);
    return error;
}

/* Adds 'router' as a default IP gateway for the TCP/IP stack that corresponds
 * to 'netdev'. */
int
netdev_add_router(struct netdev *netdev, struct in_addr router)
{
    COVERAGE_INC(netdev_add_router);
    return (netdev->netdev_class->add_router
            ? netdev->netdev_class->add_router(netdev, router)
            : EOPNOTSUPP);
}

/* Looks up the next hop for 'host' for the TCP/IP stack that corresponds to
 * 'netdev'.  If a route cannot not be determined, sets '*next_hop' to 0,
 * '*netdev_name' to null, and returns a positive errno value.  Otherwise, if a
 * next hop is found, stores the next hop gateway's address (0 if 'host' is on
 * a directly connected network) in '*next_hop' and a copy of the name of the
 * device to reach 'host' in '*netdev_name', and returns 0.  The caller is
 * responsible for freeing '*netdev_name' (by calling free()). */
int
netdev_get_next_hop(const struct netdev *netdev,
                    const struct in_addr *host, struct in_addr *next_hop,
                    char **netdev_name)
{
    int error = (netdev->netdev_class->get_next_hop
                 ? netdev->netdev_class->get_next_hop(
                        host, next_hop, netdev_name)
                 : EOPNOTSUPP);
    if (error) {
        next_hop->s_addr = 0;
        *netdev_name = NULL;
    }
    return error;
}

/* Populates 'smap' with status information.
 *
 * Populates 'smap' with 'netdev' specific status information.  This
 * information may be used to populate the status column of the Interface table
 * as defined in ovs-vswitchd.conf.db(5). */
int
netdev_get_status(const struct netdev *netdev, struct smap *smap)
{
    return (netdev->netdev_class->get_status
            ? netdev->netdev_class->get_status(netdev, smap)
            : EOPNOTSUPP);
}

/* If 'netdev' has an assigned IPv6 address, sets '*in6' to that address and
 * returns 0.  Otherwise, returns a positive errno value and sets '*in6' to
 * all-zero-bits (in6addr_any).
 *
 * The following error values have well-defined meanings:
 *
 *   - EADDRNOTAVAIL: 'netdev' has no assigned IPv6 address.
 *
 *   - EOPNOTSUPP: No IPv6 network stack attached to 'netdev'.
 *
 * 'in6' may be null, in which case the address itself is not reported. */
int
netdev_get_in6(const struct netdev *netdev, struct in6_addr *in6)
{
    struct in6_addr dummy;
    int error;

    error = (netdev->netdev_class->get_in6
             ? netdev->netdev_class->get_in6(netdev,
                    in6 ? in6 : &dummy)
             : EOPNOTSUPP);
    if (error && in6) {
        memset(in6, 0, sizeof *in6);
    }
    return error;
}

/* On 'netdev', turns off the flags in 'off' and then turns on the flags in
 * 'on'.  Returns 0 if successful, otherwise a positive errno value. */
static int
do_update_flags(struct netdev *netdev, enum netdev_flags off,
                enum netdev_flags on, enum netdev_flags *old_flagsp,
                struct netdev_saved_flags **sfp)
    OVS_EXCLUDED(netdev_mutex)
{
    struct netdev_saved_flags *sf = NULL;
    enum netdev_flags old_flags;
    int error;

    error = netdev->netdev_class->update_flags(netdev, off & ~on, on,
                                               &old_flags);
    if (error) {
        VLOG_WARN_RL(&rl, "failed to %s flags for network device %s: %s",
                     off || on ? "set" : "get", netdev_get_name(netdev),
                     ovs_strerror(error));
        old_flags = 0;
    } else if ((off || on) && sfp) {
        enum netdev_flags new_flags = (old_flags & ~off) | on;
        enum netdev_flags changed_flags = old_flags ^ new_flags;
        if (changed_flags) {
            ovs_mutex_lock(&netdev_mutex);
            *sfp = sf = xmalloc(sizeof *sf);
            sf->netdev = netdev;
            list_push_front(&netdev->saved_flags_list, &sf->node);
            sf->saved_flags = changed_flags;
            sf->saved_values = changed_flags & new_flags;

            netdev->ref_cnt++;
            ovs_mutex_unlock(&netdev_mutex);
        }
    }

    if (old_flagsp) {
        *old_flagsp = old_flags;
    }
    if (sfp) {
        *sfp = sf;
    }

    return error;
}

/* Obtains the current flags for 'netdev' and stores them into '*flagsp'.
 * Returns 0 if successful, otherwise a positive errno value.  On failure,
 * stores 0 into '*flagsp'. */
int
netdev_get_flags(const struct netdev *netdev_, enum netdev_flags *flagsp)
{
    struct netdev *netdev = CONST_CAST(struct netdev *, netdev_);
    return do_update_flags(netdev, 0, 0, flagsp, NULL);
}

/* Sets the flags for 'netdev' to 'flags'.
 * Returns 0 if successful, otherwise a positive errno value. */
int
netdev_set_flags(struct netdev *netdev, enum netdev_flags flags,
                 struct netdev_saved_flags **sfp)
{
    return do_update_flags(netdev, -1, flags, NULL, sfp);
}

/* Turns on the specified 'flags' on 'netdev':
 *
 *    - On success, returns 0.  If 'sfp' is nonnull, sets '*sfp' to a newly
 *      allocated 'struct netdev_saved_flags *' that may be passed to
 *      netdev_restore_flags() to restore the original values of 'flags' on
 *      'netdev' (this will happen automatically at program termination if
 *      netdev_restore_flags() is never called) , or to NULL if no flags were
 *      actually changed.
 *
 *    - On failure, returns a positive errno value.  If 'sfp' is nonnull, sets
 *      '*sfp' to NULL. */
int
netdev_turn_flags_on(struct netdev *netdev, enum netdev_flags flags,
                     struct netdev_saved_flags **sfp)
{
    return do_update_flags(netdev, 0, flags, NULL, sfp);
}

/* Turns off the specified 'flags' on 'netdev'.  See netdev_turn_flags_on() for
 * details of the interface. */
int
netdev_turn_flags_off(struct netdev *netdev, enum netdev_flags flags,
                      struct netdev_saved_flags **sfp)
{
    return do_update_flags(netdev, flags, 0, NULL, sfp);
}

/* Restores the flags that were saved in 'sf', and destroys 'sf'.
 * Does nothing if 'sf' is NULL. */
void
netdev_restore_flags(struct netdev_saved_flags *sf)
    OVS_EXCLUDED(netdev_mutex)
{
    if (sf) {
        struct netdev *netdev = sf->netdev;
        enum netdev_flags old_flags;

        netdev->netdev_class->update_flags(netdev,
                                           sf->saved_flags & sf->saved_values,
                                           sf->saved_flags & ~sf->saved_values,
                                           &old_flags);

        ovs_mutex_lock(&netdev_mutex);
        list_remove(&sf->node);
        free(sf);
        netdev_unref(netdev);
    }
}

/* Looks up the ARP table entry for 'ip' on 'netdev'.  If one exists and can be
 * successfully retrieved, it stores the corresponding MAC address in 'mac' and
 * returns 0.  Otherwise, it returns a positive errno value; in particular,
 * ENXIO indicates that there is no ARP table entry for 'ip' on 'netdev'. */
int
netdev_arp_lookup(const struct netdev *netdev,
                  ovs_be32 ip, uint8_t mac[ETH_ADDR_LEN])
{
    int error = (netdev->netdev_class->arp_lookup
                 ? netdev->netdev_class->arp_lookup(netdev, ip, mac)
                 : EOPNOTSUPP);
    if (error) {
        memset(mac, 0, ETH_ADDR_LEN);
    }
    return error;
}

/* Returns true if carrier is active (link light is on) on 'netdev'. */
bool
netdev_get_carrier(const struct netdev *netdev)
{
    int error;
    enum netdev_flags flags;
    bool carrier;

    netdev_get_flags(netdev, &flags);
    if (!(flags & NETDEV_UP)) {
        return false;
    }

    if (!netdev->netdev_class->get_carrier) {
        return true;
    }

    error = netdev->netdev_class->get_carrier(netdev, &carrier);
    if (error) {
        VLOG_DBG("%s: failed to get network device carrier status, assuming "
                 "down: %s", netdev_get_name(netdev), ovs_strerror(error));
        carrier = false;
    }

    return carrier;
}

/* Returns the number of times 'netdev''s carrier has changed. */
long long int
netdev_get_carrier_resets(const struct netdev *netdev)
{
    return (netdev->netdev_class->get_carrier_resets
            ? netdev->netdev_class->get_carrier_resets(netdev)
            : 0);
}

/* Attempts to force netdev_get_carrier() to poll 'netdev''s MII registers for
 * link status instead of checking 'netdev''s carrier.  'netdev''s MII
 * registers will be polled once ever 'interval' milliseconds.  If 'netdev'
 * does not support MII, another method may be used as a fallback.  If
 * 'interval' is less than or equal to zero, reverts netdev_get_carrier() to
 * its normal behavior.
 *
 * Returns 0 if successful, otherwise a positive errno value. */
int
netdev_set_miimon_interval(struct netdev *netdev, long long int interval)
{
    return (netdev->netdev_class->set_miimon_interval
            ? netdev->netdev_class->set_miimon_interval(netdev, interval)
            : EOPNOTSUPP);
}

/* Retrieves current device stats for 'netdev'. */
int
netdev_get_stats(const struct netdev *netdev, struct netdev_stats *stats)
{
    int error;

    COVERAGE_INC(netdev_get_stats);
    error = (netdev->netdev_class->get_stats
             ? netdev->netdev_class->get_stats(netdev, stats)
             : EOPNOTSUPP);
    if (error) {
        memset(stats, 0xff, sizeof *stats);
    }
    return error;
}

/* Attempts to change the stats for 'netdev' to those provided in 'stats'.
 * Returns 0 if successful, otherwise a positive errno value.
 *
 * This will probably fail for most network devices.  Some devices might only
 * allow setting their stats to 0. */
int
netdev_set_stats(struct netdev *netdev, const struct netdev_stats *stats)
{
    return (netdev->netdev_class->set_stats
             ? netdev->netdev_class->set_stats(netdev, stats)
             : EOPNOTSUPP);
}

/* Attempts to set input rate limiting (policing) policy, such that up to
 * 'kbits_rate' kbps of traffic is accepted, with a maximum accumulative burst
 * size of 'kbits' kb. */
int
netdev_set_policing(struct netdev *netdev, uint32_t kbits_rate,
                    uint32_t kbits_burst)
{
    return (netdev->netdev_class->set_policing
            ? netdev->netdev_class->set_policing(netdev,
                    kbits_rate, kbits_burst)
            : EOPNOTSUPP);
}

/* Adds to 'types' all of the forms of QoS supported by 'netdev', or leaves it
 * empty if 'netdev' does not support QoS.  Any names added to 'types' should
 * be documented as valid for the "type" column in the "QoS" table in
 * vswitchd/vswitch.xml (which is built as ovs-vswitchd.conf.db(8)).
 *
 * Every network device supports disabling QoS with a type of "", but this type
 * will not be added to 'types'.
 *
 * The caller must initialize 'types' (e.g. with sset_init()) before calling
 * this function.  The caller is responsible for destroying 'types' (e.g. with
 * sset_destroy()) when it is no longer needed.
 *
 * Returns 0 if successful, otherwise a positive errno value. */
int
netdev_get_qos_types(const struct netdev *netdev, struct sset *types)
{
    const struct netdev_class *class = netdev->netdev_class;
    return (class->get_qos_types
            ? class->get_qos_types(netdev, types)
            : 0);
}

/* Queries 'netdev' for its capabilities regarding the specified 'type' of QoS,
 * which should be "" or one of the types returned by netdev_get_qos_types()
 * for 'netdev'.  Returns 0 if successful, otherwise a positive errno value.
 * On success, initializes 'caps' with the QoS capabilities; on failure, clears
 * 'caps' to all zeros. */
int
netdev_get_qos_capabilities(const struct netdev *netdev, const char *type,
                            struct netdev_qos_capabilities *caps)
{
    const struct netdev_class *class = netdev->netdev_class;

    if (*type) {
        int retval = (class->get_qos_capabilities
                      ? class->get_qos_capabilities(netdev, type, caps)
                      : EOPNOTSUPP);
        if (retval) {
            memset(caps, 0, sizeof *caps);
        }
        return retval;
    } else {
        /* Every netdev supports turning off QoS. */
        memset(caps, 0, sizeof *caps);
        return 0;
    }
}

/* Obtains the number of queues supported by 'netdev' for the specified 'type'
 * of QoS.  Returns 0 if successful, otherwise a positive errno value.  Stores
 * the number of queues (zero on failure) in '*n_queuesp'.
 *
 * This is just a simple wrapper around netdev_get_qos_capabilities(). */
int
netdev_get_n_queues(const struct netdev *netdev,
                    const char *type, unsigned int *n_queuesp)
{
    struct netdev_qos_capabilities caps;
    int retval;

    retval = netdev_get_qos_capabilities(netdev, type, &caps);
    *n_queuesp = caps.n_queues;
    return retval;
}

/* Queries 'netdev' about its currently configured form of QoS.  If successful,
 * stores the name of the current form of QoS into '*typep', stores any details
 * of configuration as string key-value pairs in 'details', and returns 0.  On
 * failure, sets '*typep' to NULL and returns a positive errno value.
 *
 * A '*typep' of "" indicates that QoS is currently disabled on 'netdev'.
 *
 * The caller must initialize 'details' as an empty smap (e.g. with
 * smap_init()) before calling this function.  The caller must free 'details'
 * when it is no longer needed (e.g. with smap_destroy()).
 *
 * The caller must not modify or free '*typep'.
 *
 * '*typep' will be one of the types returned by netdev_get_qos_types() for
 * 'netdev'.  The contents of 'details' should be documented as valid for
 * '*typep' in the "other_config" column in the "QoS" table in
 * vswitchd/vswitch.xml (which is built as ovs-vswitchd.conf.db(8)). */
int
netdev_get_qos(const struct netdev *netdev,
               const char **typep, struct smap *details)
{
    const struct netdev_class *class = netdev->netdev_class;
    int retval;

    if (class->get_qos) {
        retval = class->get_qos(netdev, typep, details);
        if (retval) {
            *typep = NULL;
            smap_clear(details);
        }
        return retval;
    } else {
        /* 'netdev' doesn't support QoS, so report that QoS is disabled. */
        *typep = "";
        return 0;
    }
}

/* Attempts to reconfigure QoS on 'netdev', changing the form of QoS to 'type'
 * with details of configuration from 'details'.  Returns 0 if successful,
 * otherwise a positive errno value.  On error, the previous QoS configuration
 * is retained.
 *
 * When this function changes the type of QoS (not just 'details'), this also
 * resets all queue configuration for 'netdev' to their defaults (which depend
 * on the specific type of QoS).  Otherwise, the queue configuration for
 * 'netdev' is unchanged.
 *
 * 'type' should be "" (to disable QoS) or one of the types returned by
 * netdev_get_qos_types() for 'netdev'.  The contents of 'details' should be
 * documented as valid for the given 'type' in the "other_config" column in the
 * "QoS" table in vswitchd/vswitch.xml (which is built as
 * ovs-vswitchd.conf.db(8)).
 *
 * NULL may be specified for 'details' if there are no configuration
 * details. */
int
netdev_set_qos(struct netdev *netdev,
               const char *type, const struct smap *details)
{
    const struct netdev_class *class = netdev->netdev_class;

    if (!type) {
        type = "";
    }

    if (class->set_qos) {
        if (!details) {
            static const struct smap empty = SMAP_INITIALIZER(&empty);
            details = &empty;
        }
        return class->set_qos(netdev, type, details);
    } else {
        return *type ? EOPNOTSUPP : 0;
    }
}

/* Queries 'netdev' for information about the queue numbered 'queue_id'.  If
 * successful, adds that information as string key-value pairs to 'details'.
 * Returns 0 if successful, otherwise a positive errno value.
 *
 * 'queue_id' must be less than the number of queues supported by 'netdev' for
 * the current form of QoS (e.g. as returned by netdev_get_n_queues(netdev)).
 *
 * The returned contents of 'details' should be documented as valid for the
 * given 'type' in the "other_config" column in the "Queue" table in
 * vswitchd/vswitch.xml (which is built as ovs-vswitchd.conf.db(8)).
 *
 * The caller must initialize 'details' (e.g. with smap_init()) before calling
 * this function.  The caller must free 'details' when it is no longer needed
 * (e.g. with smap_destroy()). */
int
netdev_get_queue(const struct netdev *netdev,
                 unsigned int queue_id, struct smap *details)
{
    const struct netdev_class *class = netdev->netdev_class;
    int retval;

    retval = (class->get_queue
              ? class->get_queue(netdev, queue_id, details)
              : EOPNOTSUPP);
    if (retval) {
        smap_clear(details);
    }
    return retval;
}

/* Configures the queue numbered 'queue_id' on 'netdev' with the key-value
 * string pairs in 'details'.  The contents of 'details' should be documented
 * as valid for the given 'type' in the "other_config" column in the "Queue"
 * table in vswitchd/vswitch.xml (which is built as ovs-vswitchd.conf.db(8)).
 * Returns 0 if successful, otherwise a positive errno value.  On failure, the
 * given queue's configuration should be unmodified.
 *
 * 'queue_id' must be less than the number of queues supported by 'netdev' for
 * the current form of QoS (e.g. as returned by netdev_get_n_queues(netdev)).
 *
 * This function does not modify 'details', and the caller retains ownership of
 * it. */
int
netdev_set_queue(struct netdev *netdev,
                 unsigned int queue_id, const struct smap *details)
{
    const struct netdev_class *class = netdev->netdev_class;
    return (class->set_queue
            ? class->set_queue(netdev, queue_id, details)
            : EOPNOTSUPP);
}

/* Attempts to delete the queue numbered 'queue_id' from 'netdev'.  Some kinds
 * of QoS may have a fixed set of queues, in which case attempts to delete them
 * will fail with EOPNOTSUPP.
 *
 * Returns 0 if successful, otherwise a positive errno value.  On failure, the
 * given queue will be unmodified.
 *
 * 'queue_id' must be less than the number of queues supported by 'netdev' for
 * the current form of QoS (e.g. as returned by
 * netdev_get_n_queues(netdev)). */
int
netdev_delete_queue(struct netdev *netdev, unsigned int queue_id)
{
    const struct netdev_class *class = netdev->netdev_class;
    return (class->delete_queue
            ? class->delete_queue(netdev, queue_id)
            : EOPNOTSUPP);
}

/* Obtains statistics about 'queue_id' on 'netdev'.  On success, returns 0 and
 * fills 'stats' with the queue's statistics; individual members of 'stats' may
 * be set to all-1-bits if the statistic is unavailable.  On failure, returns a
 * positive errno value and fills 'stats' with values indicating unsupported
 * statistics. */
int
netdev_get_queue_stats(const struct netdev *netdev, unsigned int queue_id,
                       struct netdev_queue_stats *stats)
{
    const struct netdev_class *class = netdev->netdev_class;
    int retval;

    retval = (class->get_queue_stats
              ? class->get_queue_stats(netdev, queue_id, stats)
              : EOPNOTSUPP);
    if (retval) {
        stats->tx_bytes = UINT64_MAX;
        stats->tx_packets = UINT64_MAX;
        stats->tx_errors = UINT64_MAX;
        stats->created = LLONG_MIN;
    }
    return retval;
}

/* Iterates over all of 'netdev''s queues, calling 'cb' with the queue's ID,
 * its configuration, and the 'aux' specified by the caller.  The order of
 * iteration is unspecified, but (when successful) each queue is visited
 * exactly once.
 *
 * Calling this function may be more efficient than calling netdev_get_queue()
 * for every queue.
 *
 * 'cb' must not modify or free the 'details' argument passed in.  It may
 * delete or modify the queue passed in as its 'queue_id' argument.  It may
 * modify but must not delete any other queue within 'netdev'.  'cb' should not
 * add new queues because this may cause some queues to be visited twice or not
 * at all.
 *
 * Returns 0 if successful, otherwise a positive errno value.  On error, some
 * configured queues may not have been included in the iteration. */
int
netdev_dump_queues(const struct netdev *netdev,
                   netdev_dump_queues_cb *cb, void *aux)
{
    const struct netdev_class *class = netdev->netdev_class;
    return (class->dump_queues
            ? class->dump_queues(netdev, cb, aux)
            : EOPNOTSUPP);
}

/* Iterates over all of 'netdev''s queues, calling 'cb' with the queue's ID,
 * its statistics, and the 'aux' specified by the caller.  The order of
 * iteration is unspecified, but (when successful) each queue is visited
 * exactly once.
 *
 * Calling this function may be more efficient than calling
 * netdev_get_queue_stats() for every queue.
 *
 * 'cb' must not modify or free the statistics passed in.
 *
 * Returns 0 if successful, otherwise a positive errno value.  On error, some
 * configured queues may not have been included in the iteration. */
int
netdev_dump_queue_stats(const struct netdev *netdev,
                        netdev_dump_queue_stats_cb *cb, void *aux)
{
    const struct netdev_class *class = netdev->netdev_class;
    return (class->dump_queue_stats
            ? class->dump_queue_stats(netdev, cb, aux)
            : EOPNOTSUPP);
}

/* Returns a sequence number which indicates changes in one of 'netdev''s
 * properties.  The returned sequence will be nonzero so that callers have a
 * value which they may use as a reset when tracking 'netdev'.
 *
 * The returned sequence number will change whenever 'netdev''s flags,
 * features, ethernet address, or carrier changes.  It may change for other
 * reasons as well, or no reason at all. */
unsigned int
netdev_change_seq(const struct netdev *netdev)
{
    return netdev->netdev_class->change_seq(netdev);
}

/* Returns the class type of 'netdev'.
 *
 * The caller must not free the returned value. */
const char *
netdev_get_type(const struct netdev *netdev)
{
    return netdev->netdev_class->type;
}

/* Returns the class associated with 'netdev'. */
const struct netdev_class *
netdev_get_class(const struct netdev *netdev)
{
    return netdev->netdev_class;
}

/* Returns the netdev with 'name' or NULL if there is none.
 *
 * The caller must free the returned netdev with netdev_close(). */
struct netdev *
netdev_from_name(const char *name)
    OVS_EXCLUDED(netdev_mutex)
{
    struct netdev *netdev;

    ovs_mutex_lock(&netdev_mutex);
    netdev = shash_find_data(&netdev_shash, name);
    if (netdev) {
        netdev->ref_cnt++;
    }
    ovs_mutex_unlock(&netdev_mutex);

    return netdev;
}

/* Fills 'device_list' with devices that match 'netdev_class'.
 *
 * The caller is responsible for initializing and destroying 'device_list' and
 * must close each device on the list. */
void
netdev_get_devices(const struct netdev_class *netdev_class,
                   struct shash *device_list)
    OVS_EXCLUDED(netdev_mutex)
{
    struct shash_node *node;

    ovs_mutex_lock(&netdev_mutex);
    SHASH_FOR_EACH (node, &netdev_shash) {
        struct netdev *dev = node->data;

        if (dev->netdev_class == netdev_class) {
            dev->ref_cnt++;
            shash_add(device_list, node->name, node->data);
        }
    }
    ovs_mutex_unlock(&netdev_mutex);
}

const char *
netdev_get_type_from_name(const char *name)
{
    struct netdev *dev = netdev_from_name(name);
    const char *type = dev ? netdev_get_type(dev) : NULL;
    netdev_close(dev);
    return type;
}

struct netdev *
netdev_rx_get_netdev(const struct netdev_rx *rx)
{
    ovs_assert(rx->netdev->ref_cnt > 0);
    return rx->netdev;
}

const char *
netdev_rx_get_name(const struct netdev_rx *rx)
{
    return netdev_get_name(netdev_rx_get_netdev(rx));
}

static void
restore_all_flags(void *aux OVS_UNUSED)
{
    struct shash_node *node;

    SHASH_FOR_EACH (node, &netdev_shash) {
        struct netdev *netdev = node->data;
        const struct netdev_saved_flags *sf;
        enum netdev_flags saved_values;
        enum netdev_flags saved_flags;

        saved_values = saved_flags = 0;
        LIST_FOR_EACH (sf, node, &netdev->saved_flags_list) {
            saved_flags |= sf->saved_flags;
            saved_values &= ~sf->saved_flags;
            saved_values |= sf->saved_flags & sf->saved_values;
        }
        if (saved_flags) {
            enum netdev_flags old_flags;

            netdev->netdev_class->update_flags(netdev,
                                               saved_flags & saved_values,
                                               saved_flags & ~saved_values,
                                               &old_flags);
        }
    }
}<|MERGE_RESOLUTION|>--- conflicted
+++ resolved
@@ -109,13 +109,10 @@
         netdev_register_provider(&netdev_tap_class);
         netdev_register_provider(&netdev_bsd_class);
 #endif
-<<<<<<< HEAD
-	netdev_register_provider(&netdev_tunnel_class);
-	netdev_register_provider(&netdev_pltap_class);
-=======
+        netdev_register_provider(&netdev_tunnel_class);
+        netdev_register_provider(&netdev_pltap_class);
 
         ovsthread_once_done(&once);
->>>>>>> 11aa8dff
     }
 }
 
