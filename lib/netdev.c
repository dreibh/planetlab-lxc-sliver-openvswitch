/*
 * Copyright (c) 2008, 2009, 2010, 2011, 2012, 2013, 2014 Nicira, Inc.
 *
 * Licensed under the Apache License, Version 2.0 (the "License");
 * you may not use this file except in compliance with the License.
 * You may obtain a copy of the License at:
 *
 *     http://www.apache.org/licenses/LICENSE-2.0
 *
 * Unless required by applicable law or agreed to in writing, software
 * distributed under the License is distributed on an "AS IS" BASIS,
 * WITHOUT WARRANTIES OR CONDITIONS OF ANY KIND, either express or implied.
 * See the License for the specific language governing permissions and
 * limitations under the License.
 */

#include <config.h>
#include "netdev.h"

#include <errno.h>
#include <inttypes.h>
#include <netinet/in.h>
#include <stdlib.h>
#include <string.h>
#include <unistd.h>

#include "connectivity.h"
#include "coverage.h"
#include "dpif.h"
#include "dynamic-string.h"
#include "fatal-signal.h"
#include "hash.h"
#include "list.h"
#include "netdev-dpdk.h"
#include "netdev-provider.h"
#include "netdev-vport.h"
#include "ofpbuf.h"
#include "openflow/openflow.h"
#include "packets.h"
#include "poll-loop.h"
#include "seq.h"
#include "shash.h"
#include "smap.h"
#include "sset.h"
#include "svec.h"
#include "vlog.h"

VLOG_DEFINE_THIS_MODULE(netdev);

COVERAGE_DEFINE(netdev_received);
COVERAGE_DEFINE(netdev_sent);
COVERAGE_DEFINE(netdev_add_router);
COVERAGE_DEFINE(netdev_get_stats);

struct netdev_saved_flags {
    struct netdev *netdev;
    struct list node;           /* In struct netdev's saved_flags_list. */
    enum netdev_flags saved_flags;
    enum netdev_flags saved_values;
};

/* Protects 'netdev_shash' and the mutable members of struct netdev. */
static struct ovs_mutex netdev_mutex = OVS_MUTEX_INITIALIZER;

/* All created network devices. */
static struct shash netdev_shash OVS_GUARDED_BY(netdev_mutex)
    = SHASH_INITIALIZER(&netdev_shash);

/* Protects 'netdev_classes' against insertions or deletions.
 *
 * This is a recursive mutex to allow recursive acquisition when calling into
 * providers.  For example, netdev_run() calls into provider 'run' functions,
 * which might reasonably want to call one of the netdev functions that takes
 * netdev_class_mutex. */
static struct ovs_mutex netdev_class_mutex OVS_ACQ_BEFORE(netdev_mutex);

/* Contains 'struct netdev_registered_class'es. */
static struct hmap netdev_classes OVS_GUARDED_BY(netdev_class_mutex)
    = HMAP_INITIALIZER(&netdev_classes);

struct netdev_registered_class {
    struct hmap_node hmap_node; /* In 'netdev_classes', by class->type. */
    const struct netdev_class *class;
    atomic_int ref_cnt;         /* Number of 'struct netdev's of this class. */
};

/* This is set pretty low because we probably won't learn anything from the
 * additional log messages. */
static struct vlog_rate_limit rl = VLOG_RATE_LIMIT_INIT(5, 20);

static void restore_all_flags(void *aux OVS_UNUSED);
void update_device_args(struct netdev *, const struct shash *args);

int
netdev_n_rxq(const struct netdev *netdev)
{
    return netdev->n_rxq;
}

bool
netdev_is_pmd(const struct netdev *netdev)
{
    return !strcmp(netdev->netdev_class->type, "dpdk");
}

static void
netdev_initialize(void)
    OVS_EXCLUDED(netdev_class_mutex, netdev_mutex)
{
    static struct ovsthread_once once = OVSTHREAD_ONCE_INITIALIZER;

    if (ovsthread_once_start(&once)) {
        ovs_mutex_init_recursive(&netdev_class_mutex);

        fatal_signal_add_hook(restore_all_flags, NULL, NULL, true);
        netdev_vport_patch_register();

#ifdef __linux__
        netdev_register_provider(&netdev_linux_class);
        netdev_register_provider(&netdev_internal_class);
        netdev_register_provider(&netdev_tap_class);
        netdev_vport_tunnel_register();
#endif
#if defined(__FreeBSD__) || defined(__NetBSD__)
        netdev_register_provider(&netdev_tap_class);
        netdev_register_provider(&netdev_bsd_class);
#endif
<<<<<<< HEAD
        netdev_register_provider(&netdev_tunnel_class);
        netdev_register_provider(&netdev_pltap_class);
=======
        netdev_dpdk_register();
>>>>>>> d7aab661

        ovsthread_once_done(&once);
    }
}

/* Performs periodic work needed by all the various kinds of netdevs.
 *
 * If your program opens any netdevs, it must call this function within its
 * main poll loop. */
void
netdev_run(void)
    OVS_EXCLUDED(netdev_class_mutex, netdev_mutex)
{
    struct netdev_registered_class *rc;

    ovs_mutex_lock(&netdev_class_mutex);
    HMAP_FOR_EACH (rc, hmap_node, &netdev_classes) {
        if (rc->class->run) {
            rc->class->run();
        }
    }
    ovs_mutex_unlock(&netdev_class_mutex);
}

/* Arranges for poll_block() to wake up when netdev_run() needs to be called.
 *
 * If your program opens any netdevs, it must call this function within its
 * main poll loop. */
void
netdev_wait(void)
    OVS_EXCLUDED(netdev_class_mutex, netdev_mutex)
{
    struct netdev_registered_class *rc;

    ovs_mutex_lock(&netdev_class_mutex);
    HMAP_FOR_EACH (rc, hmap_node, &netdev_classes) {
        if (rc->class->wait) {
            rc->class->wait();
        }
    }
    ovs_mutex_unlock(&netdev_class_mutex);
}

static struct netdev_registered_class *
netdev_lookup_class(const char *type)
    OVS_REQ_RDLOCK(netdev_class_mutex)
{
    struct netdev_registered_class *rc;

    HMAP_FOR_EACH_WITH_HASH (rc, hmap_node, hash_string(type, 0),
                             &netdev_classes) {
        if (!strcmp(type, rc->class->type)) {
            return rc;
        }
    }
    return NULL;
}

/* Initializes and registers a new netdev provider.  After successful
 * registration, new netdevs of that type can be opened using netdev_open(). */
int
netdev_register_provider(const struct netdev_class *new_class)
    OVS_EXCLUDED(netdev_class_mutex, netdev_mutex)
{
    int error;

    ovs_mutex_lock(&netdev_class_mutex);
    if (netdev_lookup_class(new_class->type)) {
        VLOG_WARN("attempted to register duplicate netdev provider: %s",
                   new_class->type);
        error = EEXIST;
    } else {
        error = new_class->init ? new_class->init() : 0;
        if (!error) {
            struct netdev_registered_class *rc;

            rc = xmalloc(sizeof *rc);
            hmap_insert(&netdev_classes, &rc->hmap_node,
                        hash_string(new_class->type, 0));
            rc->class = new_class;
            atomic_init(&rc->ref_cnt, 0);
        } else {
            VLOG_ERR("failed to initialize %s network device class: %s",
                     new_class->type, ovs_strerror(error));
        }
    }
    ovs_mutex_unlock(&netdev_class_mutex);

    return error;
}

/* Unregisters a netdev provider.  'type' must have been previously
 * registered and not currently be in use by any netdevs.  After unregistration
 * new netdevs of that type cannot be opened using netdev_open(). */
int
netdev_unregister_provider(const char *type)
    OVS_EXCLUDED(netdev_class_mutex, netdev_mutex)
{
    struct netdev_registered_class *rc;
    int error;

    ovs_mutex_lock(&netdev_class_mutex);
    rc = netdev_lookup_class(type);
    if (!rc) {
        VLOG_WARN("attempted to unregister a netdev provider that is not "
                  "registered: %s", type);
        error = EAFNOSUPPORT;
    } else {
        int ref_cnt;

        atomic_read(&rc->ref_cnt, &ref_cnt);
        if (!ref_cnt) {
            hmap_remove(&netdev_classes, &rc->hmap_node);
            free(rc);
            error = 0;
        } else {
            VLOG_WARN("attempted to unregister in use netdev provider: %s",
                      type);
            error = EBUSY;
        }
    }
    ovs_mutex_unlock(&netdev_class_mutex);

    return error;
}

/* Clears 'types' and enumerates the types of all currently registered netdev
 * providers into it.  The caller must first initialize the sset. */
void
netdev_enumerate_types(struct sset *types)
    OVS_EXCLUDED(netdev_mutex)
{
    struct netdev_registered_class *rc;

    netdev_initialize();
    sset_clear(types);

    ovs_mutex_lock(&netdev_class_mutex);
    HMAP_FOR_EACH (rc, hmap_node, &netdev_classes) {
        sset_add(types, rc->class->type);
    }
    ovs_mutex_unlock(&netdev_class_mutex);
}

/* Check that the network device name is not the same as any of the registered
 * vport providers' dpif_port name (dpif_port is NULL if the vport provider
 * does not define it) or the datapath internal port name (e.g. ovs-system).
 *
 * Returns true if there is a name conflict, false otherwise. */
bool
netdev_is_reserved_name(const char *name)
    OVS_EXCLUDED(netdev_mutex)
{
    struct netdev_registered_class *rc;

    netdev_initialize();

    ovs_mutex_lock(&netdev_class_mutex);
    HMAP_FOR_EACH (rc, hmap_node, &netdev_classes) {
        const char *dpif_port = netdev_vport_class_get_dpif_port(rc->class);
        if (dpif_port && !strcmp(dpif_port, name)) {
            ovs_mutex_unlock(&netdev_class_mutex);
            return true;
        }
    }
    ovs_mutex_unlock(&netdev_class_mutex);

    if (!strncmp(name, "ovs-", 4)) {
        struct sset types;
        const char *type;

        sset_init(&types);
        dp_enumerate_types(&types);
        SSET_FOR_EACH (type, &types) {
            if (!strcmp(name+4, type)) {
                sset_destroy(&types);
                return true;
            }
        }
        sset_destroy(&types);
    }

    return false;
}

/* Opens the network device named 'name' (e.g. "eth0") of the specified 'type'
 * (e.g. "system") and returns zero if successful, otherwise a positive errno
 * value.  On success, sets '*netdevp' to the new network device, otherwise to
 * null.
 *
 * Some network devices may need to be configured (with netdev_set_config())
 * before they can be used. */
int
netdev_open(const char *name, const char *type, struct netdev **netdevp)
    OVS_EXCLUDED(netdev_mutex)
{
    struct netdev *netdev;
    int error;

    netdev_initialize();

    ovs_mutex_lock(&netdev_class_mutex);
    ovs_mutex_lock(&netdev_mutex);
    netdev = shash_find_data(&netdev_shash, name);
    if (!netdev) {
        struct netdev_registered_class *rc;

        rc = netdev_lookup_class(type && type[0] ? type : "system");
        if (rc) {
            netdev = rc->class->alloc();
            if (netdev) {
                memset(netdev, 0, sizeof *netdev);
                netdev->netdev_class = rc->class;
                netdev->name = xstrdup(name);
                netdev->node = shash_add(&netdev_shash, name, netdev);

                /* By default enable one rx queue per netdev. */
                if (netdev->netdev_class->rxq_alloc) {
                    netdev->n_rxq = 1;
                } else {
                    netdev->n_rxq = 0;
                }
                list_init(&netdev->saved_flags_list);

                error = rc->class->construct(netdev);
                if (!error) {
                    int old_ref_cnt;

                    atomic_add(&rc->ref_cnt, 1, &old_ref_cnt);
                    seq_change(connectivity_seq_get());
                } else {
                    free(netdev->name);
                    ovs_assert(list_is_empty(&netdev->saved_flags_list));
                    shash_delete(&netdev_shash, netdev->node);
                    rc->class->dealloc(netdev);
                }
            } else {
                error = ENOMEM;
            }
        } else {
            VLOG_WARN("could not create netdev %s of unknown type %s",
                      name, type);
            error = EAFNOSUPPORT;
        }
    } else {
        error = 0;
    }

    ovs_mutex_unlock(&netdev_mutex);
    ovs_mutex_unlock(&netdev_class_mutex);

    if (!error) {
        netdev->ref_cnt++;
        *netdevp = netdev;
    } else {
        *netdevp = NULL;
    }
    return error;
}

/* Returns a reference to 'netdev_' for the caller to own. Returns null if
 * 'netdev_' is null. */
struct netdev *
netdev_ref(const struct netdev *netdev_)
    OVS_EXCLUDED(netdev_mutex)
{
    struct netdev *netdev = CONST_CAST(struct netdev *, netdev_);

    if (netdev) {
        ovs_mutex_lock(&netdev_mutex);
        ovs_assert(netdev->ref_cnt > 0);
        netdev->ref_cnt++;
        ovs_mutex_unlock(&netdev_mutex);
    }
    return netdev;
}

/* Reconfigures the device 'netdev' with 'args'.  'args' may be empty
 * or NULL if none are needed. */
int
netdev_set_config(struct netdev *netdev, const struct smap *args)
    OVS_EXCLUDED(netdev_mutex)
{
    if (netdev->netdev_class->set_config) {
        const struct smap no_args = SMAP_INITIALIZER(&no_args);
        int error;

        error = netdev->netdev_class->set_config(netdev,
                                                 args ? args : &no_args);
        if (error) {
            VLOG_WARN("%s: could not set configuration (%s)",
                      netdev_get_name(netdev), ovs_strerror(error));
        }
        return error;
    } else if (args && !smap_is_empty(args)) {
        VLOG_WARN("%s: arguments provided to device that is not configurable",
                  netdev_get_name(netdev));
    }
    return 0;
}

/* Returns the current configuration for 'netdev' in 'args'.  The caller must
 * have already initialized 'args' with smap_init().  Returns 0 on success, in
 * which case 'args' will be filled with 'netdev''s configuration.  On failure
 * returns a positive errno value, in which case 'args' will be empty.
 *
 * The caller owns 'args' and its contents and must eventually free them with
 * smap_destroy(). */
int
netdev_get_config(const struct netdev *netdev, struct smap *args)
    OVS_EXCLUDED(netdev_mutex)
{
    int error;

    smap_clear(args);
    if (netdev->netdev_class->get_config) {
        error = netdev->netdev_class->get_config(netdev, args);
        if (error) {
            smap_clear(args);
        }
    } else {
        error = 0;
    }

    return error;
}

const struct netdev_tunnel_config *
netdev_get_tunnel_config(const struct netdev *netdev)
    OVS_EXCLUDED(netdev_mutex)
{
    if (netdev->netdev_class->get_tunnel_config) {
        return netdev->netdev_class->get_tunnel_config(netdev);
    } else {
        return NULL;
    }
}

static void
netdev_unref(struct netdev *dev)
    OVS_RELEASES(netdev_mutex)
{
    ovs_assert(dev->ref_cnt);
    if (!--dev->ref_cnt) {
        const struct netdev_class *class = dev->netdev_class;
        struct netdev_registered_class *rc;
        int old_ref_cnt;

        dev->netdev_class->destruct(dev);

        shash_delete(&netdev_shash, dev->node);
        free(dev->name);
        dev->netdev_class->dealloc(dev);
        ovs_mutex_unlock(&netdev_mutex);

        ovs_mutex_lock(&netdev_class_mutex);
        rc = netdev_lookup_class(class->type);
        atomic_sub(&rc->ref_cnt, 1, &old_ref_cnt);
        ovs_assert(old_ref_cnt > 0);
        ovs_mutex_unlock(&netdev_class_mutex);
    } else {
        ovs_mutex_unlock(&netdev_mutex);
    }
}

/* Closes and destroys 'netdev'. */
void
netdev_close(struct netdev *netdev)
    OVS_EXCLUDED(netdev_mutex)
{
    if (netdev) {
        ovs_mutex_lock(&netdev_mutex);
        netdev_unref(netdev);
    }
}

/* Parses 'netdev_name_', which is of the form [type@]name into its component
 * pieces.  'name' and 'type' must be freed by the caller. */
void
netdev_parse_name(const char *netdev_name_, char **name, char **type)
{
    char *netdev_name = xstrdup(netdev_name_);
    char *separator;

    separator = strchr(netdev_name, '@');
    if (separator) {
        *separator = '\0';
        *type = netdev_name;
        *name = xstrdup(separator + 1);
    } else {
        *name = netdev_name;
        *type = xstrdup("system");
    }
}

/* Attempts to open a netdev_rxq handle for obtaining packets received on
 * 'netdev'.  On success, returns 0 and stores a nonnull 'netdev_rxq *' into
 * '*rxp'.  On failure, returns a positive errno value and stores NULL into
 * '*rxp'.
 *
 * Some kinds of network devices might not support receiving packets.  This
 * function returns EOPNOTSUPP in that case.*/
int
netdev_rxq_open(struct netdev *netdev, struct netdev_rxq **rxp, int id)
    OVS_EXCLUDED(netdev_mutex)
{
    int error;

    if (netdev->netdev_class->rxq_alloc && id < netdev->n_rxq) {
        struct netdev_rxq *rx = netdev->netdev_class->rxq_alloc();
        if (rx) {
            rx->netdev = netdev;
            rx->queue_id = id;
            error = netdev->netdev_class->rxq_construct(rx);
            if (!error) {
                ovs_mutex_lock(&netdev_mutex);
                netdev->ref_cnt++;
                ovs_mutex_unlock(&netdev_mutex);

                *rxp = rx;
                return 0;
            }
            netdev->netdev_class->rxq_dealloc(rx);
        } else {
            error = ENOMEM;
        }
    } else {
        error = EOPNOTSUPP;
    }

    *rxp = NULL;
    return error;
}

/* Closes 'rx'. */
void
netdev_rxq_close(struct netdev_rxq *rx)
    OVS_EXCLUDED(netdev_mutex)
{
    if (rx) {
        struct netdev *netdev = rx->netdev;
        netdev->netdev_class->rxq_destruct(rx);
        netdev->netdev_class->rxq_dealloc(rx);
        netdev_close(netdev);
    }
}

/* Attempts to receive batch of packets from 'rx'.
 *
 * Returns EAGAIN immediately if no packet is ready to be received.
 *
 * Returns EMSGSIZE, and discards the packet, if the received packet is longer
 * than 'ofpbuf_tailroom(buffer)'.
 *
 * It is advised that the tailroom of 'buffer' should be
 * VLAN_HEADER_LEN bytes longer than the MTU to allow space for an
 * out-of-band VLAN header to be added to the packet.  At the very least,
 * 'buffer' must have at least ETH_TOTAL_MIN bytes of tailroom.
 *
 * This function may be set to null if it would always return EOPNOTSUPP
 * anyhow. */
int
netdev_rxq_recv(struct netdev_rxq *rx, struct ofpbuf **buffers, int *cnt)
{
    int retval;

    retval = rx->netdev->netdev_class->rxq_recv(rx, buffers, cnt);
    if (!retval) {
        COVERAGE_INC(netdev_received);
    }
    return retval;
}

/* Arranges for poll_block() to wake up when a packet is ready to be received
 * on 'rx'. */
void
netdev_rxq_wait(struct netdev_rxq *rx)
{
    rx->netdev->netdev_class->rxq_wait(rx);
}

/* Discards any packets ready to be received on 'rx'. */
int
netdev_rxq_drain(struct netdev_rxq *rx)
{
    return (rx->netdev->netdev_class->rxq_drain
            ? rx->netdev->netdev_class->rxq_drain(rx)
            : 0);
}

/* Sends 'buffer' on 'netdev'.  Returns 0 if successful, otherwise a positive
 * errno value.  Returns EAGAIN without blocking if the packet cannot be queued
 * immediately.  Returns EMSGSIZE if a partial packet was transmitted or if
 * the packet is too big or too small to transmit on the device.
 *
 * To retain ownership of 'buffer' caller can set may_steal to false.
 *
 * The kernel maintains a packet transmission queue, so the caller is not
 * expected to do additional queuing of packets.
 *
 * Some network devices may not implement support for this function.  In such
 * cases this function will always return EOPNOTSUPP. */
int
netdev_send(struct netdev *netdev, struct ofpbuf *buffer, bool may_steal)
{
    int error;

    error = (netdev->netdev_class->send
             ? netdev->netdev_class->send(netdev, buffer, may_steal)
             : EOPNOTSUPP);
    if (!error) {
        COVERAGE_INC(netdev_sent);
    }
    return error;
}

/* Registers with the poll loop to wake up from the next call to poll_block()
 * when the packet transmission queue has sufficient room to transmit a packet
 * with netdev_send().
 *
 * The kernel maintains a packet transmission queue, so the client is not
 * expected to do additional queuing of packets.  Thus, this function is
 * unlikely to ever be used.  It is included for completeness. */
void
netdev_send_wait(struct netdev *netdev)
{
    if (netdev->netdev_class->send_wait) {
        netdev->netdev_class->send_wait(netdev);
    }
}

/* Attempts to set 'netdev''s MAC address to 'mac'.  Returns 0 if successful,
 * otherwise a positive errno value. */
int
netdev_set_etheraddr(struct netdev *netdev, const uint8_t mac[ETH_ADDR_LEN])
{
    return netdev->netdev_class->set_etheraddr(netdev, mac);
}

/* Retrieves 'netdev''s MAC address.  If successful, returns 0 and copies the
 * the MAC address into 'mac'.  On failure, returns a positive errno value and
 * clears 'mac' to all-zeros. */
int
netdev_get_etheraddr(const struct netdev *netdev, uint8_t mac[ETH_ADDR_LEN])
{
    return netdev->netdev_class->get_etheraddr(netdev, mac);
}

/* Returns the name of the network device that 'netdev' represents,
 * e.g. "eth0".  The caller must not modify or free the returned string. */
const char *
netdev_get_name(const struct netdev *netdev)
{
    return netdev->name;
}

/* Retrieves the MTU of 'netdev'.  The MTU is the maximum size of transmitted
 * (and received) packets, in bytes, not including the hardware header; thus,
 * this is typically 1500 bytes for Ethernet devices.
 *
 * If successful, returns 0 and stores the MTU size in '*mtup'.  Returns
 * EOPNOTSUPP if 'netdev' does not have an MTU (as e.g. some tunnels do not).
 * On other failure, returns a positive errno value.  On failure, sets '*mtup'
 * to 0. */
int
netdev_get_mtu(const struct netdev *netdev, int *mtup)
{
    const struct netdev_class *class = netdev->netdev_class;
    int error;

    error = class->get_mtu ? class->get_mtu(netdev, mtup) : EOPNOTSUPP;
    if (error) {
        *mtup = 0;
        if (error != EOPNOTSUPP) {
            VLOG_DBG_RL(&rl, "failed to retrieve MTU for network device %s: "
                         "%s", netdev_get_name(netdev), ovs_strerror(error));
        }
    }
    return error;
}

/* Sets the MTU of 'netdev'.  The MTU is the maximum size of transmitted
 * (and received) packets, in bytes.
 *
 * If successful, returns 0.  Returns EOPNOTSUPP if 'netdev' does not have an
 * MTU (as e.g. some tunnels do not).  On other failure, returns a positive
 * errno value. */
int
netdev_set_mtu(const struct netdev *netdev, int mtu)
{
    const struct netdev_class *class = netdev->netdev_class;
    int error;

    error = class->set_mtu ? class->set_mtu(netdev, mtu) : EOPNOTSUPP;
    if (error && error != EOPNOTSUPP) {
        VLOG_DBG_RL(&rl, "failed to set MTU for network device %s: %s",
                     netdev_get_name(netdev), ovs_strerror(error));
    }

    return error;
}

/* Returns the ifindex of 'netdev', if successful, as a positive number.  On
 * failure, returns a negative errno value.
 *
 * The desired semantics of the ifindex value are a combination of those
 * specified by POSIX for if_nametoindex() and by SNMP for ifIndex.  An ifindex
 * value should be unique within a host and remain stable at least until
 * reboot.  SNMP says an ifindex "ranges between 1 and the value of ifNumber"
 * but many systems do not follow this rule anyhow.
 *
 * Some network devices may not implement support for this function.  In such
 * cases this function will always return -EOPNOTSUPP.
 */
int
netdev_get_ifindex(const struct netdev *netdev)
{
    int (*get_ifindex)(const struct netdev *);

    get_ifindex = netdev->netdev_class->get_ifindex;

    return get_ifindex ? get_ifindex(netdev) : -EOPNOTSUPP;
}

/* Stores the features supported by 'netdev' into each of '*current',
 * '*advertised', '*supported', and '*peer' that are non-null.  Each value is a
 * bitmap of "enum ofp_port_features" bits, in host byte order.  Returns 0 if
 * successful, otherwise a positive errno value.  On failure, all of the
 * passed-in values are set to 0.
 *
 * Some network devices may not implement support for this function.  In such
 * cases this function will always return EOPNOTSUPP. */
int
netdev_get_features(const struct netdev *netdev,
                    enum netdev_features *current,
                    enum netdev_features *advertised,
                    enum netdev_features *supported,
                    enum netdev_features *peer)
{
    int (*get_features)(const struct netdev *netdev,
                        enum netdev_features *current,
                        enum netdev_features *advertised,
                        enum netdev_features *supported,
                        enum netdev_features *peer);
    enum netdev_features dummy[4];
    int error;

    if (!current) {
        current = &dummy[0];
    }
    if (!advertised) {
        advertised = &dummy[1];
    }
    if (!supported) {
        supported = &dummy[2];
    }
    if (!peer) {
        peer = &dummy[3];
    }

    get_features = netdev->netdev_class->get_features;
    error = get_features
                    ? get_features(netdev, current, advertised, supported,
                                   peer)
                    : EOPNOTSUPP;
    if (error) {
        *current = *advertised = *supported = *peer = 0;
    }
    return error;
}

/* Returns the maximum speed of a network connection that has the NETDEV_F_*
 * bits in 'features', in bits per second.  If no bits that indicate a speed
 * are set in 'features', returns 'default_bps'. */
uint64_t
netdev_features_to_bps(enum netdev_features features,
                       uint64_t default_bps)
{
    enum {
        F_1000000MB = NETDEV_F_1TB_FD,
        F_100000MB = NETDEV_F_100GB_FD,
        F_40000MB = NETDEV_F_40GB_FD,
        F_10000MB = NETDEV_F_10GB_FD,
        F_1000MB = NETDEV_F_1GB_HD | NETDEV_F_1GB_FD,
        F_100MB = NETDEV_F_100MB_HD | NETDEV_F_100MB_FD,
        F_10MB = NETDEV_F_10MB_HD | NETDEV_F_10MB_FD
    };

    return (  features & F_1000000MB ? UINT64_C(1000000000000)
            : features & F_100000MB  ? UINT64_C(100000000000)
            : features & F_40000MB   ? UINT64_C(40000000000)
            : features & F_10000MB   ? UINT64_C(10000000000)
            : features & F_1000MB    ? UINT64_C(1000000000)
            : features & F_100MB     ? UINT64_C(100000000)
            : features & F_10MB      ? UINT64_C(10000000)
                                     : default_bps);
}

/* Returns true if any of the NETDEV_F_* bits that indicate a full-duplex link
 * are set in 'features', otherwise false. */
bool
netdev_features_is_full_duplex(enum netdev_features features)
{
    return (features & (NETDEV_F_10MB_FD | NETDEV_F_100MB_FD | NETDEV_F_1GB_FD
                        | NETDEV_F_10GB_FD | NETDEV_F_40GB_FD
                        | NETDEV_F_100GB_FD | NETDEV_F_1TB_FD)) != 0;
}

/* Set the features advertised by 'netdev' to 'advertise'.  Returns 0 if
 * successful, otherwise a positive errno value. */
int
netdev_set_advertisements(struct netdev *netdev,
                          enum netdev_features advertise)
{
    return (netdev->netdev_class->set_advertisements
            ? netdev->netdev_class->set_advertisements(
                    netdev, advertise)
            : EOPNOTSUPP);
}

/* If 'netdev' has an assigned IPv4 address, sets '*address' to that address
 * and '*netmask' to its netmask and returns 0.  Otherwise, returns a positive
 * errno value and sets '*address' to 0 (INADDR_ANY).
 *
 * The following error values have well-defined meanings:
 *
 *   - EADDRNOTAVAIL: 'netdev' has no assigned IPv4 address.
 *
 *   - EOPNOTSUPP: No IPv4 network stack attached to 'netdev'.
 *
 * 'address' or 'netmask' or both may be null, in which case the address or
 * netmask is not reported. */
int
netdev_get_in4(const struct netdev *netdev,
               struct in_addr *address_, struct in_addr *netmask_)
{
    struct in_addr address;
    struct in_addr netmask;
    int error;

    error = (netdev->netdev_class->get_in4
             ? netdev->netdev_class->get_in4(netdev,
                    &address, &netmask)
             : EOPNOTSUPP);
    if (address_) {
        address_->s_addr = error ? 0 : address.s_addr;
    }
    if (netmask_) {
        netmask_->s_addr = error ? 0 : netmask.s_addr;
    }
    return error;
}

/* Assigns 'addr' as 'netdev''s IPv4 address and 'mask' as its netmask.  If
 * 'addr' is INADDR_ANY, 'netdev''s IPv4 address is cleared.  Returns a
 * positive errno value. */
int
netdev_set_in4(struct netdev *netdev, struct in_addr addr, struct in_addr mask)
{
    return (netdev->netdev_class->set_in4
            ? netdev->netdev_class->set_in4(netdev, addr, mask)
            : EOPNOTSUPP);
}

/* Obtains ad IPv4 address from device name and save the address in
 * in4.  Returns 0 if successful, otherwise a positive errno value.
 */
int
netdev_get_in4_by_name(const char *device_name, struct in_addr *in4)
{
    struct netdev *netdev;
    int error;

    error = netdev_open(device_name, "system", &netdev);
    if (error) {
        in4->s_addr = htonl(0);
        return error;
    }

    error = netdev_get_in4(netdev, in4, NULL);
    netdev_close(netdev);
    return error;
}

/* Adds 'router' as a default IP gateway for the TCP/IP stack that corresponds
 * to 'netdev'. */
int
netdev_add_router(struct netdev *netdev, struct in_addr router)
{
    COVERAGE_INC(netdev_add_router);
    return (netdev->netdev_class->add_router
            ? netdev->netdev_class->add_router(netdev, router)
            : EOPNOTSUPP);
}

/* Looks up the next hop for 'host' for the TCP/IP stack that corresponds to
 * 'netdev'.  If a route cannot not be determined, sets '*next_hop' to 0,
 * '*netdev_name' to null, and returns a positive errno value.  Otherwise, if a
 * next hop is found, stores the next hop gateway's address (0 if 'host' is on
 * a directly connected network) in '*next_hop' and a copy of the name of the
 * device to reach 'host' in '*netdev_name', and returns 0.  The caller is
 * responsible for freeing '*netdev_name' (by calling free()). */
int
netdev_get_next_hop(const struct netdev *netdev,
                    const struct in_addr *host, struct in_addr *next_hop,
                    char **netdev_name)
{
    int error = (netdev->netdev_class->get_next_hop
                 ? netdev->netdev_class->get_next_hop(
                        host, next_hop, netdev_name)
                 : EOPNOTSUPP);
    if (error) {
        next_hop->s_addr = 0;
        *netdev_name = NULL;
    }
    return error;
}

/* Populates 'smap' with status information.
 *
 * Populates 'smap' with 'netdev' specific status information.  This
 * information may be used to populate the status column of the Interface table
 * as defined in ovs-vswitchd.conf.db(5). */
int
netdev_get_status(const struct netdev *netdev, struct smap *smap)
{
    return (netdev->netdev_class->get_status
            ? netdev->netdev_class->get_status(netdev, smap)
            : EOPNOTSUPP);
}

/* If 'netdev' has an assigned IPv6 address, sets '*in6' to that address and
 * returns 0.  Otherwise, returns a positive errno value and sets '*in6' to
 * all-zero-bits (in6addr_any).
 *
 * The following error values have well-defined meanings:
 *
 *   - EADDRNOTAVAIL: 'netdev' has no assigned IPv6 address.
 *
 *   - EOPNOTSUPP: No IPv6 network stack attached to 'netdev'.
 *
 * 'in6' may be null, in which case the address itself is not reported. */
int
netdev_get_in6(const struct netdev *netdev, struct in6_addr *in6)
{
    struct in6_addr dummy;
    int error;

    error = (netdev->netdev_class->get_in6
             ? netdev->netdev_class->get_in6(netdev,
                    in6 ? in6 : &dummy)
             : EOPNOTSUPP);
    if (error && in6) {
        memset(in6, 0, sizeof *in6);
    }
    return error;
}

/* On 'netdev', turns off the flags in 'off' and then turns on the flags in
 * 'on'.  Returns 0 if successful, otherwise a positive errno value. */
static int
do_update_flags(struct netdev *netdev, enum netdev_flags off,
                enum netdev_flags on, enum netdev_flags *old_flagsp,
                struct netdev_saved_flags **sfp)
    OVS_EXCLUDED(netdev_mutex)
{
    struct netdev_saved_flags *sf = NULL;
    enum netdev_flags old_flags;
    int error;

    error = netdev->netdev_class->update_flags(netdev, off & ~on, on,
                                               &old_flags);
    if (error) {
        VLOG_WARN_RL(&rl, "failed to %s flags for network device %s: %s",
                     off || on ? "set" : "get", netdev_get_name(netdev),
                     ovs_strerror(error));
        old_flags = 0;
    } else if ((off || on) && sfp) {
        enum netdev_flags new_flags = (old_flags & ~off) | on;
        enum netdev_flags changed_flags = old_flags ^ new_flags;
        if (changed_flags) {
            ovs_mutex_lock(&netdev_mutex);
            *sfp = sf = xmalloc(sizeof *sf);
            sf->netdev = netdev;
            list_push_front(&netdev->saved_flags_list, &sf->node);
            sf->saved_flags = changed_flags;
            sf->saved_values = changed_flags & new_flags;

            netdev->ref_cnt++;
            ovs_mutex_unlock(&netdev_mutex);
        }
    }

    if (old_flagsp) {
        *old_flagsp = old_flags;
    }
    if (sfp) {
        *sfp = sf;
    }

    return error;
}

/* Obtains the current flags for 'netdev' and stores them into '*flagsp'.
 * Returns 0 if successful, otherwise a positive errno value.  On failure,
 * stores 0 into '*flagsp'. */
int
netdev_get_flags(const struct netdev *netdev_, enum netdev_flags *flagsp)
{
    struct netdev *netdev = CONST_CAST(struct netdev *, netdev_);
    return do_update_flags(netdev, 0, 0, flagsp, NULL);
}

/* Sets the flags for 'netdev' to 'flags'.
 * Returns 0 if successful, otherwise a positive errno value. */
int
netdev_set_flags(struct netdev *netdev, enum netdev_flags flags,
                 struct netdev_saved_flags **sfp)
{
    return do_update_flags(netdev, -1, flags, NULL, sfp);
}

/* Turns on the specified 'flags' on 'netdev':
 *
 *    - On success, returns 0.  If 'sfp' is nonnull, sets '*sfp' to a newly
 *      allocated 'struct netdev_saved_flags *' that may be passed to
 *      netdev_restore_flags() to restore the original values of 'flags' on
 *      'netdev' (this will happen automatically at program termination if
 *      netdev_restore_flags() is never called) , or to NULL if no flags were
 *      actually changed.
 *
 *    - On failure, returns a positive errno value.  If 'sfp' is nonnull, sets
 *      '*sfp' to NULL. */
int
netdev_turn_flags_on(struct netdev *netdev, enum netdev_flags flags,
                     struct netdev_saved_flags **sfp)
{
    return do_update_flags(netdev, 0, flags, NULL, sfp);
}

/* Turns off the specified 'flags' on 'netdev'.  See netdev_turn_flags_on() for
 * details of the interface. */
int
netdev_turn_flags_off(struct netdev *netdev, enum netdev_flags flags,
                      struct netdev_saved_flags **sfp)
{
    return do_update_flags(netdev, flags, 0, NULL, sfp);
}

/* Restores the flags that were saved in 'sf', and destroys 'sf'.
 * Does nothing if 'sf' is NULL. */
void
netdev_restore_flags(struct netdev_saved_flags *sf)
    OVS_EXCLUDED(netdev_mutex)
{
    if (sf) {
        struct netdev *netdev = sf->netdev;
        enum netdev_flags old_flags;

        netdev->netdev_class->update_flags(netdev,
                                           sf->saved_flags & sf->saved_values,
                                           sf->saved_flags & ~sf->saved_values,
                                           &old_flags);

        ovs_mutex_lock(&netdev_mutex);
        list_remove(&sf->node);
        free(sf);
        netdev_unref(netdev);
    }
}

/* Looks up the ARP table entry for 'ip' on 'netdev'.  If one exists and can be
 * successfully retrieved, it stores the corresponding MAC address in 'mac' and
 * returns 0.  Otherwise, it returns a positive errno value; in particular,
 * ENXIO indicates that there is no ARP table entry for 'ip' on 'netdev'. */
int
netdev_arp_lookup(const struct netdev *netdev,
                  ovs_be32 ip, uint8_t mac[ETH_ADDR_LEN])
{
    int error = (netdev->netdev_class->arp_lookup
                 ? netdev->netdev_class->arp_lookup(netdev, ip, mac)
                 : EOPNOTSUPP);
    if (error) {
        memset(mac, 0, ETH_ADDR_LEN);
    }
    return error;
}

/* Returns true if carrier is active (link light is on) on 'netdev'. */
bool
netdev_get_carrier(const struct netdev *netdev)
{
    int error;
    enum netdev_flags flags;
    bool carrier;

    netdev_get_flags(netdev, &flags);
    if (!(flags & NETDEV_UP)) {
        return false;
    }

    if (!netdev->netdev_class->get_carrier) {
        return true;
    }

    error = netdev->netdev_class->get_carrier(netdev, &carrier);
    if (error) {
        VLOG_DBG("%s: failed to get network device carrier status, assuming "
                 "down: %s", netdev_get_name(netdev), ovs_strerror(error));
        carrier = false;
    }

    return carrier;
}

/* Returns the number of times 'netdev''s carrier has changed. */
long long int
netdev_get_carrier_resets(const struct netdev *netdev)
{
    return (netdev->netdev_class->get_carrier_resets
            ? netdev->netdev_class->get_carrier_resets(netdev)
            : 0);
}

/* Attempts to force netdev_get_carrier() to poll 'netdev''s MII registers for
 * link status instead of checking 'netdev''s carrier.  'netdev''s MII
 * registers will be polled once ever 'interval' milliseconds.  If 'netdev'
 * does not support MII, another method may be used as a fallback.  If
 * 'interval' is less than or equal to zero, reverts netdev_get_carrier() to
 * its normal behavior.
 *
 * Returns 0 if successful, otherwise a positive errno value. */
int
netdev_set_miimon_interval(struct netdev *netdev, long long int interval)
{
    return (netdev->netdev_class->set_miimon_interval
            ? netdev->netdev_class->set_miimon_interval(netdev, interval)
            : EOPNOTSUPP);
}

/* Retrieves current device stats for 'netdev'. */
int
netdev_get_stats(const struct netdev *netdev, struct netdev_stats *stats)
{
    int error;

    COVERAGE_INC(netdev_get_stats);
    error = (netdev->netdev_class->get_stats
             ? netdev->netdev_class->get_stats(netdev, stats)
             : EOPNOTSUPP);
    if (error) {
        memset(stats, 0xff, sizeof *stats);
    }
    return error;
}

/* Attempts to change the stats for 'netdev' to those provided in 'stats'.
 * Returns 0 if successful, otherwise a positive errno value.
 *
 * This will probably fail for most network devices.  Some devices might only
 * allow setting their stats to 0. */
int
netdev_set_stats(struct netdev *netdev, const struct netdev_stats *stats)
{
    return (netdev->netdev_class->set_stats
             ? netdev->netdev_class->set_stats(netdev, stats)
             : EOPNOTSUPP);
}

/* Attempts to set input rate limiting (policing) policy, such that up to
 * 'kbits_rate' kbps of traffic is accepted, with a maximum accumulative burst
 * size of 'kbits' kb. */
int
netdev_set_policing(struct netdev *netdev, uint32_t kbits_rate,
                    uint32_t kbits_burst)
{
    return (netdev->netdev_class->set_policing
            ? netdev->netdev_class->set_policing(netdev,
                    kbits_rate, kbits_burst)
            : EOPNOTSUPP);
}

/* Adds to 'types' all of the forms of QoS supported by 'netdev', or leaves it
 * empty if 'netdev' does not support QoS.  Any names added to 'types' should
 * be documented as valid for the "type" column in the "QoS" table in
 * vswitchd/vswitch.xml (which is built as ovs-vswitchd.conf.db(8)).
 *
 * Every network device supports disabling QoS with a type of "", but this type
 * will not be added to 'types'.
 *
 * The caller must initialize 'types' (e.g. with sset_init()) before calling
 * this function.  The caller is responsible for destroying 'types' (e.g. with
 * sset_destroy()) when it is no longer needed.
 *
 * Returns 0 if successful, otherwise a positive errno value. */
int
netdev_get_qos_types(const struct netdev *netdev, struct sset *types)
{
    const struct netdev_class *class = netdev->netdev_class;
    return (class->get_qos_types
            ? class->get_qos_types(netdev, types)
            : 0);
}

/* Queries 'netdev' for its capabilities regarding the specified 'type' of QoS,
 * which should be "" or one of the types returned by netdev_get_qos_types()
 * for 'netdev'.  Returns 0 if successful, otherwise a positive errno value.
 * On success, initializes 'caps' with the QoS capabilities; on failure, clears
 * 'caps' to all zeros. */
int
netdev_get_qos_capabilities(const struct netdev *netdev, const char *type,
                            struct netdev_qos_capabilities *caps)
{
    const struct netdev_class *class = netdev->netdev_class;

    if (*type) {
        int retval = (class->get_qos_capabilities
                      ? class->get_qos_capabilities(netdev, type, caps)
                      : EOPNOTSUPP);
        if (retval) {
            memset(caps, 0, sizeof *caps);
        }
        return retval;
    } else {
        /* Every netdev supports turning off QoS. */
        memset(caps, 0, sizeof *caps);
        return 0;
    }
}

/* Obtains the number of queues supported by 'netdev' for the specified 'type'
 * of QoS.  Returns 0 if successful, otherwise a positive errno value.  Stores
 * the number of queues (zero on failure) in '*n_queuesp'.
 *
 * This is just a simple wrapper around netdev_get_qos_capabilities(). */
int
netdev_get_n_queues(const struct netdev *netdev,
                    const char *type, unsigned int *n_queuesp)
{
    struct netdev_qos_capabilities caps;
    int retval;

    retval = netdev_get_qos_capabilities(netdev, type, &caps);
    *n_queuesp = caps.n_queues;
    return retval;
}

/* Queries 'netdev' about its currently configured form of QoS.  If successful,
 * stores the name of the current form of QoS into '*typep', stores any details
 * of configuration as string key-value pairs in 'details', and returns 0.  On
 * failure, sets '*typep' to NULL and returns a positive errno value.
 *
 * A '*typep' of "" indicates that QoS is currently disabled on 'netdev'.
 *
 * The caller must initialize 'details' as an empty smap (e.g. with
 * smap_init()) before calling this function.  The caller must free 'details'
 * when it is no longer needed (e.g. with smap_destroy()).
 *
 * The caller must not modify or free '*typep'.
 *
 * '*typep' will be one of the types returned by netdev_get_qos_types() for
 * 'netdev'.  The contents of 'details' should be documented as valid for
 * '*typep' in the "other_config" column in the "QoS" table in
 * vswitchd/vswitch.xml (which is built as ovs-vswitchd.conf.db(8)). */
int
netdev_get_qos(const struct netdev *netdev,
               const char **typep, struct smap *details)
{
    const struct netdev_class *class = netdev->netdev_class;
    int retval;

    if (class->get_qos) {
        retval = class->get_qos(netdev, typep, details);
        if (retval) {
            *typep = NULL;
            smap_clear(details);
        }
        return retval;
    } else {
        /* 'netdev' doesn't support QoS, so report that QoS is disabled. */
        *typep = "";
        return 0;
    }
}

/* Attempts to reconfigure QoS on 'netdev', changing the form of QoS to 'type'
 * with details of configuration from 'details'.  Returns 0 if successful,
 * otherwise a positive errno value.  On error, the previous QoS configuration
 * is retained.
 *
 * When this function changes the type of QoS (not just 'details'), this also
 * resets all queue configuration for 'netdev' to their defaults (which depend
 * on the specific type of QoS).  Otherwise, the queue configuration for
 * 'netdev' is unchanged.
 *
 * 'type' should be "" (to disable QoS) or one of the types returned by
 * netdev_get_qos_types() for 'netdev'.  The contents of 'details' should be
 * documented as valid for the given 'type' in the "other_config" column in the
 * "QoS" table in vswitchd/vswitch.xml (which is built as
 * ovs-vswitchd.conf.db(8)).
 *
 * NULL may be specified for 'details' if there are no configuration
 * details. */
int
netdev_set_qos(struct netdev *netdev,
               const char *type, const struct smap *details)
{
    const struct netdev_class *class = netdev->netdev_class;

    if (!type) {
        type = "";
    }

    if (class->set_qos) {
        if (!details) {
            static const struct smap empty = SMAP_INITIALIZER(&empty);
            details = &empty;
        }
        return class->set_qos(netdev, type, details);
    } else {
        return *type ? EOPNOTSUPP : 0;
    }
}

/* Queries 'netdev' for information about the queue numbered 'queue_id'.  If
 * successful, adds that information as string key-value pairs to 'details'.
 * Returns 0 if successful, otherwise a positive errno value.
 *
 * 'queue_id' must be less than the number of queues supported by 'netdev' for
 * the current form of QoS (e.g. as returned by netdev_get_n_queues(netdev)).
 *
 * The returned contents of 'details' should be documented as valid for the
 * given 'type' in the "other_config" column in the "Queue" table in
 * vswitchd/vswitch.xml (which is built as ovs-vswitchd.conf.db(8)).
 *
 * The caller must initialize 'details' (e.g. with smap_init()) before calling
 * this function.  The caller must free 'details' when it is no longer needed
 * (e.g. with smap_destroy()). */
int
netdev_get_queue(const struct netdev *netdev,
                 unsigned int queue_id, struct smap *details)
{
    const struct netdev_class *class = netdev->netdev_class;
    int retval;

    retval = (class->get_queue
              ? class->get_queue(netdev, queue_id, details)
              : EOPNOTSUPP);
    if (retval) {
        smap_clear(details);
    }
    return retval;
}

/* Configures the queue numbered 'queue_id' on 'netdev' with the key-value
 * string pairs in 'details'.  The contents of 'details' should be documented
 * as valid for the given 'type' in the "other_config" column in the "Queue"
 * table in vswitchd/vswitch.xml (which is built as ovs-vswitchd.conf.db(8)).
 * Returns 0 if successful, otherwise a positive errno value.  On failure, the
 * given queue's configuration should be unmodified.
 *
 * 'queue_id' must be less than the number of queues supported by 'netdev' for
 * the current form of QoS (e.g. as returned by netdev_get_n_queues(netdev)).
 *
 * This function does not modify 'details', and the caller retains ownership of
 * it. */
int
netdev_set_queue(struct netdev *netdev,
                 unsigned int queue_id, const struct smap *details)
{
    const struct netdev_class *class = netdev->netdev_class;
    return (class->set_queue
            ? class->set_queue(netdev, queue_id, details)
            : EOPNOTSUPP);
}

/* Attempts to delete the queue numbered 'queue_id' from 'netdev'.  Some kinds
 * of QoS may have a fixed set of queues, in which case attempts to delete them
 * will fail with EOPNOTSUPP.
 *
 * Returns 0 if successful, otherwise a positive errno value.  On failure, the
 * given queue will be unmodified.
 *
 * 'queue_id' must be less than the number of queues supported by 'netdev' for
 * the current form of QoS (e.g. as returned by
 * netdev_get_n_queues(netdev)). */
int
netdev_delete_queue(struct netdev *netdev, unsigned int queue_id)
{
    const struct netdev_class *class = netdev->netdev_class;
    return (class->delete_queue
            ? class->delete_queue(netdev, queue_id)
            : EOPNOTSUPP);
}

/* Obtains statistics about 'queue_id' on 'netdev'.  On success, returns 0 and
 * fills 'stats' with the queue's statistics; individual members of 'stats' may
 * be set to all-1-bits if the statistic is unavailable.  On failure, returns a
 * positive errno value and fills 'stats' with values indicating unsupported
 * statistics. */
int
netdev_get_queue_stats(const struct netdev *netdev, unsigned int queue_id,
                       struct netdev_queue_stats *stats)
{
    const struct netdev_class *class = netdev->netdev_class;
    int retval;

    retval = (class->get_queue_stats
              ? class->get_queue_stats(netdev, queue_id, stats)
              : EOPNOTSUPP);
    if (retval) {
        stats->tx_bytes = UINT64_MAX;
        stats->tx_packets = UINT64_MAX;
        stats->tx_errors = UINT64_MAX;
        stats->created = LLONG_MIN;
    }
    return retval;
}

/* Initializes 'dump' to begin dumping the queues in a netdev.
 *
 * This function provides no status indication.  An error status for the entire
 * dump operation is provided when it is completed by calling
 * netdev_queue_dump_done().
 */
void
netdev_queue_dump_start(struct netdev_queue_dump *dump,
                        const struct netdev *netdev)
{
    dump->netdev = netdev_ref(netdev);
    if (netdev->netdev_class->queue_dump_start) {
        dump->error = netdev->netdev_class->queue_dump_start(netdev,
                                                             &dump->state);
    } else {
        dump->error = EOPNOTSUPP;
    }
}

/* Attempts to retrieve another queue from 'dump', which must have been
 * initialized with netdev_queue_dump_start().  On success, stores a new queue
 * ID into '*queue_id', fills 'details' with configuration details for the
 * queue, and returns true.  On failure, returns false.
 *
 * Queues are not necessarily dumped in increasing order of queue ID (or any
 * other predictable order).
 *
 * Failure might indicate an actual error or merely that the last queue has
 * been dumped.  An error status for the entire dump operation is provided when
 * it is completed by calling netdev_queue_dump_done().
 *
 * The returned contents of 'details' should be documented as valid for the
 * given 'type' in the "other_config" column in the "Queue" table in
 * vswitchd/vswitch.xml (which is built as ovs-vswitchd.conf.db(8)).
 *
 * The caller must initialize 'details' (e.g. with smap_init()) before calling
 * this function.  This function will clear and replace its contents.  The
 * caller must free 'details' when it is no longer needed (e.g. with
 * smap_destroy()). */
bool
netdev_queue_dump_next(struct netdev_queue_dump *dump,
                       unsigned int *queue_id, struct smap *details)
{
    const struct netdev *netdev = dump->netdev;

    if (dump->error) {
        return false;
    }

    dump->error = netdev->netdev_class->queue_dump_next(netdev, dump->state,
                                                        queue_id, details);

    if (dump->error) {
        netdev->netdev_class->queue_dump_done(netdev, dump->state);
        return false;
    }
    return true;
}

/* Completes queue table dump operation 'dump', which must have been
 * initialized with netdev_queue_dump_start().  Returns 0 if the dump operation
 * was error-free, otherwise a positive errno value describing the problem. */
int
netdev_queue_dump_done(struct netdev_queue_dump *dump)
{
    const struct netdev *netdev = dump->netdev;
    if (!dump->error && netdev->netdev_class->queue_dump_done) {
        dump->error = netdev->netdev_class->queue_dump_done(netdev,
                                                            dump->state);
    }
    netdev_close(dump->netdev);
    return dump->error == EOF ? 0 : dump->error;
}

/* Iterates over all of 'netdev''s queues, calling 'cb' with the queue's ID,
 * its statistics, and the 'aux' specified by the caller.  The order of
 * iteration is unspecified, but (when successful) each queue is visited
 * exactly once.
 *
 * Calling this function may be more efficient than calling
 * netdev_get_queue_stats() for every queue.
 *
 * 'cb' must not modify or free the statistics passed in.
 *
 * Returns 0 if successful, otherwise a positive errno value.  On error, some
 * configured queues may not have been included in the iteration. */
int
netdev_dump_queue_stats(const struct netdev *netdev,
                        netdev_dump_queue_stats_cb *cb, void *aux)
{
    const struct netdev_class *class = netdev->netdev_class;
    return (class->dump_queue_stats
            ? class->dump_queue_stats(netdev, cb, aux)
            : EOPNOTSUPP);
}


/* Returns the class type of 'netdev'.
 *
 * The caller must not free the returned value. */
const char *
netdev_get_type(const struct netdev *netdev)
{
    return netdev->netdev_class->type;
}

/* Returns the class associated with 'netdev'. */
const struct netdev_class *
netdev_get_class(const struct netdev *netdev)
{
    return netdev->netdev_class;
}

/* Returns the netdev with 'name' or NULL if there is none.
 *
 * The caller must free the returned netdev with netdev_close(). */
struct netdev *
netdev_from_name(const char *name)
    OVS_EXCLUDED(netdev_mutex)
{
    struct netdev *netdev;

    ovs_mutex_lock(&netdev_mutex);
    netdev = shash_find_data(&netdev_shash, name);
    if (netdev) {
        netdev->ref_cnt++;
    }
    ovs_mutex_unlock(&netdev_mutex);

    return netdev;
}

/* Fills 'device_list' with devices that match 'netdev_class'.
 *
 * The caller is responsible for initializing and destroying 'device_list' and
 * must close each device on the list. */
void
netdev_get_devices(const struct netdev_class *netdev_class,
                   struct shash *device_list)
    OVS_EXCLUDED(netdev_mutex)
{
    struct shash_node *node;

    ovs_mutex_lock(&netdev_mutex);
    SHASH_FOR_EACH (node, &netdev_shash) {
        struct netdev *dev = node->data;

        if (dev->netdev_class == netdev_class) {
            dev->ref_cnt++;
            shash_add(device_list, node->name, node->data);
        }
    }
    ovs_mutex_unlock(&netdev_mutex);
}

const char *
netdev_get_type_from_name(const char *name)
{
    struct netdev *dev = netdev_from_name(name);
    const char *type = dev ? netdev_get_type(dev) : NULL;
    netdev_close(dev);
    return type;
}

struct netdev *
netdev_rxq_get_netdev(const struct netdev_rxq *rx)
{
    ovs_assert(rx->netdev->ref_cnt > 0);
    return rx->netdev;
}

const char *
netdev_rxq_get_name(const struct netdev_rxq *rx)
{
    return netdev_get_name(netdev_rxq_get_netdev(rx));
}

static void
restore_all_flags(void *aux OVS_UNUSED)
{
    struct shash_node *node;

    SHASH_FOR_EACH (node, &netdev_shash) {
        struct netdev *netdev = node->data;
        const struct netdev_saved_flags *sf;
        enum netdev_flags saved_values;
        enum netdev_flags saved_flags;

        saved_values = saved_flags = 0;
        LIST_FOR_EACH (sf, node, &netdev->saved_flags_list) {
            saved_flags |= sf->saved_flags;
            saved_values &= ~sf->saved_flags;
            saved_values |= sf->saved_flags & sf->saved_values;
        }
        if (saved_flags) {
            enum netdev_flags old_flags;

            netdev->netdev_class->update_flags(netdev,
                                               saved_flags & saved_values,
                                               saved_flags & ~saved_values,
                                               &old_flags);
        }
    }
}<|MERGE_RESOLUTION|>--- conflicted
+++ resolved
@@ -125,12 +125,9 @@
         netdev_register_provider(&netdev_tap_class);
         netdev_register_provider(&netdev_bsd_class);
 #endif
-<<<<<<< HEAD
         netdev_register_provider(&netdev_tunnel_class);
         netdev_register_provider(&netdev_pltap_class);
-=======
         netdev_dpdk_register();
->>>>>>> d7aab661
 
         ovsthread_once_done(&once);
     }
