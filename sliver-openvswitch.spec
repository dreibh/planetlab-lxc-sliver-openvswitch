%define name sliver-openvswitch
# to check for any change:
# grep AC_INIT configure.ac 
<<<<<<< HEAD
%define version 1.9.90
%define taglevel 1
=======
%define version 1.8.90
%define taglevel 6
>>>>>>> a24da065

%define debug_package %{nil}

%define release %{taglevel}%{?pldistro:.%{pldistro}}%{?date:.%{date}}

Vendor: OneLab
Packager: OneLab <support@planet-lab.eu>
Distribution: PlanetLab %{plrelease}
URL: %{SCMURL}
#Requires: 

Summary: Openvswitch modified for running from a PlanetLab sliver
Name: %{name}
Version: %{version}
Release: %{release}
License: GPL
Group: System Environment/Applications
BuildRoot: %{_tmppath}/%{name}-%{version}-%{release}-buildroot
Source0: sliver-openvswitch-%{version}.tar.gz

%description
Openvswitch tuned for running within a PlanetLab sliver

%prep 
%setup -q

%build
./boot.sh
# let's be as close as the regular linux/fedora layout
./configure --prefix=/usr --sysconfdir=/etc --localstatedir=/var --with-logdir=/var/log
make

%install
make install DESTDIR=$RPM_BUILD_ROOT

%clean
rm -rf $RPM_BUILD_ROOT

%files
/usr

%post

%postun

%changelog
* Fri Nov 23 2012 Thierry Parmentelat <thierry.parmentelat@sophia.inria.fr> - sliver-openvswitch-1.8.90-6
- fixes in the exp-tool makefile (bash redirections, scp with key..)

* Tue Oct 16 2012 Thierry Parmentelat <thierry.parmentelat@sophia.inria.fr> - sliver-openvswitch-1.8.90-5
- numerous additional make targets for finer control (use make help)
- including gprobe for reporting traffic to an ndnmap instance
- related, more functions in sliver-ovs as well, like exposing
- detailed info (mac, dpids..) relevant to the OF controller
- retrieving rx_bytes/tx_bytes (fixed) accessible through ovs-appctl

* Fri Sep 28 2012 Thierry Parmentelat <thierry.parmentelat@sophia.inria.fr> - sliver-openvswitch-1.8.90-4
- fix file descriptor leaks

* Fri Sep 28 2012 Thierry Parmentelat <thierry.parmentelat@sophia.inria.fr> - sliver-openvswitch-1.8.90-3
- can specify OpenFlow controller ip/port for each ovs instance
- through $(CONTROLLER_<id>), or $(CONTROLLER) by default

* Thu Sep 27 2012 Thierry Parmentelat <thierry.parmentelat@sophia.inria.fr> - sliver-openvswitch-1.8.90-2
- add/skip packet information on tap send/recv

* Wed Sep 26 2012 Thierry Parmentelat <thierry.parmentelat@sophia.inria.fr> - sliver-openvswitch-1.8.90-1
- merged mainstream 1.8.90
- planetlab extensions to the openvswitch: single helper command tool 'sliver-ovs' in /usr/sbin
- planetlab exp-tool : single config file (conf.mk)
- planetlab exp-tool : can retrieve and save current topology<|MERGE_RESOLUTION|>--- conflicted
+++ resolved
@@ -1,13 +1,8 @@
 %define name sliver-openvswitch
 # to check for any change:
 # grep AC_INIT configure.ac 
-<<<<<<< HEAD
 %define version 1.9.90
 %define taglevel 1
-=======
-%define version 1.8.90
-%define taglevel 6
->>>>>>> a24da065
 
 %define debug_package %{nil}
 
