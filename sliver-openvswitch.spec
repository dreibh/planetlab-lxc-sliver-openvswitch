--- conflicted
+++ resolved
@@ -1,13 +1,8 @@
 %define name sliver-openvswitch
 # to check for any change:
 # grep AC_INIT configure.ac 
-<<<<<<< HEAD
 %define version 1.11.90
 %define taglevel 0
-=======
-%define version 1.10.90
-%define taglevel 3
->>>>>>> f80022d9
 
 %define debug_package %{nil}
 
