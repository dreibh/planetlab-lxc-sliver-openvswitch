--- conflicted
+++ resolved
@@ -164,17 +164,10 @@
 	@if test -e $(srcdir)/.git && (git --version) >/dev/null 2>&1; then \
 	  (cd datapath && $(MAKE) distfiles);				    \
 	  (cat distfiles; sed 's|^|datapath/|' datapath/distfiles) |	    \
-<<<<<<< HEAD
-	    sort -u > all-distfiles;					    \
+	    LC_ALL=C sort -u > all-distfiles;					    \
 	  (cd $(srcdir) && git ls-files) | grep -vFf $(srcdir)/.non-distfiles |	    \
-	    sort -u > all-gitfiles;					    \
-	  comm -1 -3 all-distfiles all-gitfiles > missing-distfiles;	    \
-=======
-	    LC_ALL=C sort -u > all-distfiles;				    \
-	  (cd $(srcdir) && git ls-files) | grep -v '\.gitignore$$' |	    \
-	    LC_ALL=C sort -u > all-gitfiles;				    \
-	  LC_ALL=C comm -1 -3 all-distfiles all-gitfiles > missing-distfiles; \
->>>>>>> 4ca828d7
+	    LC_ALL=C sort -u > all-gitfiles;					    \
+	  LC_ALL=C comm -1 -3 all-distfiles all-gitfiles > missing-distfiles;	    \
 	  if test -s missing-distfiles; then				    \
 	    echo "The distribution is missing the following files:";	    \
 	    cat missing-distfiles;					    \
